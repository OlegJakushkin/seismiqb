--- conflicted
+++ resolved
@@ -5,14 +5,9 @@
 from .geometry import SeismicGeometry
 from .horizon import UnstructuredHorizon, StructuredHorizon, Horizon
 from .facies import GeoBody
-<<<<<<< HEAD
 from .fault import Fault
-from .metrics import HorizonMetrics, GeometryMetrics, enlarge_carcass_metric, METRIC_CMAP
+from .metrics import HorizonMetrics, GeometryMetrics, METRIC_CMAP
 from .hdf5_storage import StorageHDF5
-=======
-from .fault import Fault, split_faults, filter_faults
-from .metrics import HorizonMetrics, GeometryMetrics, METRIC_CMAP
->>>>>>> 5c5cc65b
 from .plotters import plot_image, plot_loss
 from .utils import *
 from .utility_classes import *
