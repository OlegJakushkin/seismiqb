""" Utility functions. """
from math import isnan, atan
import inspect

from tqdm import tqdm
import numpy as np
import pandas as pd
import segyio
import torch
import torch.nn.functional as F

from numba import njit, prange



def file_print(msg, path, mode='w'):
    """ Print to file. """
    # pylint: disable=redefined-outer-name
    with open(path, mode) as file:
        print(msg, file=file)



#TODO: rethink
def make_subcube(path, geometry, path_save, i_range, x_range):
    """ Make subcube from .sgy cube by removing some of its first and
    last ilines and xlines.

    Parameters
    ----------
    path : str
        Location of original .sgy cube.
    geometry : SeismicGeometry
        Infered information about original cube.
    path_save : str
        Place to save subcube.
    i_range : array-like
        Ilines to include in subcube.
    x_range : array-like
        Xlines to include in subcube.

    Notes
    -----
    Common use of this function is to remove not fully filled slices of .sgy cubes.
    """
    i_low, i_high = i_range[0], i_range[-1]
    x_low, x_high = x_range[0], x_range[-1]

    with segyio.open(path, 'r', strict=False) as src:
        src.mmap()
        spec = segyio.spec()
        spec.sorting = int(src.sorting)
        spec.format = int(src.format)
        spec.samples = range(geometry.depth)
        spec.ilines = geometry.ilines[i_low:i_high]
        spec.xlines = geometry.xlines[x_low:x_high]

        with segyio.create(path_save, spec) as dst:
            # Copy all textual headers, including possible extended
            for i in range(1 + src.ext_headers):
                dst.text[i] = src.text[i]

            c = 0
            for il_ in tqdm(spec.ilines):
                for xl_ in spec.xlines:
                    tr_ = geometry.il_xl_trace[(il_, xl_)]
                    dst.header[c] = src.header[tr_]
                    dst.header[c][segyio.TraceField.FieldRecord] = il_
                    dst.header[c][segyio.TraceField.TRACE_SEQUENCE_FILE] = il_

                    dst.header[c][segyio.TraceField.TraceNumber] = xl_ - geometry.xlines_offset
                    dst.header[c][segyio.TraceField.TRACE_SEQUENCE_LINE] = xl_ - geometry.xlines_offset
                    dst.trace[c] = src.trace[tr_]
                    c += 1
            dst.bin = src.bin
            dst.bin = {segyio.BinField.Traces: c}

    # Check that repaired cube can be opened in 'strict' mode
    with segyio.open(path_save, 'r', strict=True) as _:
        pass

#TODO: rename, add some defaults
def convert_point_cloud(path, path_save, names=None, order=None, transform=None):
    """ Change set of columns in file with point cloud labels.
    Usually is used to remove redundant columns.

    Parameters
    ----------
    path : str
        Path to file to convert.
    path_save : str
        Path for the new file to be saved to.
    names : str or sequence of str
        Names of columns in the original file. Default is Petrel's export format, which is
        ('_', '_', 'iline', '_', '_', 'xline', 'cdp_x', 'cdp_y', 'height'), where `_` symbol stands for
        redundant keywords like `INLINE`.
    order : str or sequence of str
        Names and order of columns to keep. Default is ('iline', 'xline', 'height').
    """
    #pylint: disable=anomalous-backslash-in-string
    names = names or ['_', '_', 'iline', '_', '_', 'xline',
                      'cdp_x', 'cdp_y', 'height']
    order = order or ['iline', 'xline', 'height']

    names = [names] if isinstance(names, str) else names
    order = [order] if isinstance(order, str) else order

    df = pd.read_csv(path, sep='\s+', names=names, usecols=set(order))
    df.dropna(inplace=True)

    if 'iline' in order and 'xline' in order:
        df.sort_values(['iline', 'xline'], inplace=True)

    data = df.loc[:, order]
    if transform:
        data = data.apply(transform)
    data.to_csv(path_save, sep=' ', index=False, header=False)


def save_point_cloud(metric, save_path, geometry=None):
    """ Save 2D map as a .txt point cloud. Can be opened by GENERAL format reader in geological software. """
    idx_1, idx_2 = np.asarray(~np.isnan(metric)).nonzero()
    points = np.hstack([idx_1.reshape(-1, 1),
                        idx_2.reshape(-1, 1),
                        metric[idx_1, idx_2].reshape(-1, 1)])

    if geometry is not None:
        points[:, 0] += geometry.ilines_offset
        points[:, 1] += geometry.xlines_offset

    df = pd.DataFrame(points, columns=['iline', 'xline', 'metric_value'])
    df.sort_values(['iline', 'xline'], inplace=True)
    df.to_csv(save_path, sep=' ', columns=['iline', 'xline', 'metric_value'],
              index=False, header=False)


def gen_crop_coordinates(point, horizon_matrix, zero_traces,
                         stride, shape, depth, fill_value, zeros_threshold=0,
                         empty_threshold=5, safe_stripe=0, num_points=2):
    """ Generate crop coordinates next to the point with maximum horizon covered area.

    Parameters
    ----------
    point : array-like
        Coordinates of the point.
    horizon_matrix : ndarray
        `Full_matrix` attribute of the horizon.
    zero_traces : ndarray
        A boolean ndarray indicating zero traces in the cube.
    stride : int
        Distance between the point and a corner of a crop.
    shape : array-like
        The desired shape of the crops.
        Note that final shapes are made in both xline and iline directions. So if
        crop_shape is (1, 64, 64), crops of both (1, 64, 64) and (64, 1, 64) shape
        will be defined.    fill_value : int
    zeros_threshold : int
        A maximum number of bad traces in a crop.
    empty_threshold : int
        A minimum number of points with unknown horizon per crop.
    safe_stripe : int
        Distance between a crop and the ends of the cube.
    num_points : int
        Returned number of crops. The maximum is four.
    """
    candidates, shapes = [], []
    orders, intersections = [], []
    hor_height = horizon_matrix[point[0], point[1]]
    ilines_len, xlines_len = horizon_matrix.shape

    tested_iline_positions = [max(0, point[0] - stride),
                              min(point[0] - shape[1] + stride, ilines_len - shape[1])]

    for il in tested_iline_positions:
        if (il > safe_stripe) and (il + shape[1] < ilines_len - safe_stripe):
            num_missing_traces = np.sum(zero_traces[il: il + shape[1],
                                                    point[1]: point[1] + shape[0]])
            if num_missing_traces <= zeros_threshold:
                horizon_patch = horizon_matrix[il: il + shape[1],
                                               point[1]:point[1] + shape[0]]
                num_empty = np.sum(horizon_patch == fill_value)
                if num_empty > empty_threshold:
                    candidates.append([il, point[1],
                                       min(hor_height - shape[2] // 2, depth - shape[2] - 1)])
                    shapes.append([shape[1], shape[0], shape[2]])
                    orders.append([0, 2, 1])
                    intersections.append(shape[1] - num_empty)

    tested_xline_positions = [max(0, point[1] - stride),
                              min(point[1] - shape[1] + stride, xlines_len - shape[1])]

    for xl in tested_xline_positions:
        if (xl > safe_stripe) and (xl + shape[1] < xlines_len - safe_stripe):
            num_missing_traces = np.sum(zero_traces[point[0]: point[0] + shape[0],
                                                    xl: xl + shape[1]])
            if num_missing_traces <= zeros_threshold:
                horizon_patch = horizon_matrix[point[0]:point[0] + shape[0],
                                               xl: xl + shape[1]]
                num_empty = np.sum(horizon_patch == fill_value)
                if num_empty > empty_threshold:
                    candidates.append([point[0], xl,
                                       min(hor_height - shape[2] // 2, depth - shape[2] - 1)])
                    shapes.append(shape)
                    orders.append([2, 0, 1])
                    intersections.append(shape[1] - num_empty)

    if len(candidates) == 0:
        return None

    candidates_array = np.array(candidates)
    shapes_array = np.array(shapes)
    orders_array = np.array(orders)

    top = np.argsort(np.array(intersections))[:num_points]
    return (candidates_array[top], \
                shapes_array[top], \
                orders_array[top])


def make_axis_grid(axis_range, stride, length, crop_shape):
    """ Make separate grids for every axis. """
    grid = np.arange(*axis_range, stride)
    grid_ = [x for x in grid if x + crop_shape < length]
    if len(grid) != len(grid_):
        grid_ += [axis_range[1] - crop_shape]
    return sorted(grid_)

def fill_defaults(value, default):
    """ Transform int or tuple with Nones to tuple with values from default.

    Parameters
    ----------
    value : None, int or tuple
        value to transform
    default : tuple

    Returns
    -------
    tuple

    Examples
    --------
        None --> default
        5 --> (5, 5, 5)
        (None, None, 3) --> (default[0], default[1], 3)
    """
    if value is None:
        value = default
    elif isinstance(value, int):
        value = tuple([value] * 3)
    elif isinstance(value, tuple):
        value = tuple([item if item else default[i] for i, item in enumerate(value)])
    return value

<<<<<<< HEAD
def parse_axis(axis, index_headers=None):
    """ Convert string representation of an axis into integer, if needed. """
    if isinstance(axis, str):
        if index_headers and axis in index_headers:
            axis = index_headers.index(axis)
        elif axis in ['i', 'il', 'iline']:
            axis = 0
        elif axis in ['x', 'xl', 'xline']:
            axis = 1
        elif axis in ['h', 'height', 'depth']:
            axis = 2
    return axis

def adjust_shape_2d(shape, angle):
=======
def _adjust_shape_for_rotation(shape, angle):
>>>>>>> ee9ed445
    """ Compute adjusted 2D crop shape to rotate it and get central crop without padding.

    Parameters
    ----------
    shape : tuple
        Target сrop shape.
    angle : float

    Returns
    -------
    tuple
        Adjusted crop shape.
    """
    angle = abs(2 * np.pi * angle / 360)
    limit = atan(shape[1] / shape[0])
    x_max, y_max = shape
    if angle != 0:
        if angle < limit:
            x_max = shape[0] * np.cos(angle) + shape[1] * np.sin(angle) + 1
        else:
            x_max = (shape[0] ** 2 + shape[1] ** 2) ** 0.5 + 1

        if angle < np.pi / 2 - limit:
            y_max = shape[0] * np.sin(angle) + shape[1] * np.cos(angle) + 1
        else:
            y_max = (shape[0] ** 2 + shape[1] ** 2) ** 0.5 + 1
    return (int(np.ceil(x_max)), int(np.ceil(y_max)))

def adjust_shape_3d(shape, angle, scale=(1, 1, 1)):
    """ Compute adjusted 3D crop shape to rotate it and get central crop without padding. Adjustments is based on
    proposition that rotation angles are defined as Tait-Bryan angles and scale performed before rotations.
    The sequence of extrinsic rotations axes is (iline axis, xline axis, depth axis).

    Parameters
    ----------
    shape : tuple
        Target сrop shape.
    angle : float or tuple of floats
        Rotation angle about each axis.
    scale : int or tuple, optional
        Scale for each axis.

    Returns
    -------
    tuple
        Adjusted crop shape.
    """
    angle = angle if isinstance(angle, (tuple, list)) else (angle, 0, 0)
    scale = scale if isinstance(scale, (tuple, list)) else (scale, scale, 1)
    shape = np.ceil(np.array(shape) / np.array(scale)).astype(int)
    if angle[2] != 0:
        shape[2], shape[0] = _adjust_shape_for_rotation((shape[2], shape[0]), angle[2])
    if angle[1] != 0:
        shape[2], shape[1] = _adjust_shape_for_rotation((shape[2], shape[1]), angle[1])
    if angle[0] != 0:
        shape[0], shape[1] = _adjust_shape_for_rotation((shape[0], shape[1]), angle[0])
    return tuple(shape)

@njit
def groupby_mean(array):
    """ Faster version of mean-groupby of data along the first two columns.
    Input array is supposed to have (N, 3) shape.
    """
    n = len(array)

    output = np.zeros_like(array)
    position = 0

    prev = array[0, :2]
    s, c = array[0, -1], 1

    for i in range(1, n):
        curr = array[i, :2]

        if prev[0] == curr[0] and prev[1] == curr[1]:
            s += array[i, -1]
            c += 1
        else:
            output[position, :2] = prev
            output[position, -1] = s / c
            position += 1

            prev = curr
            s, c = array[i, -1], 1

    output[position, :2] = prev
    output[position, -1] = s / c
    position += 1
    return output[:position]


@njit
def groupby_min(array):
    """ Faster version of min-groupby of data along the first two columns.
    Input array is supposed to have (N, 3) shape.
    """
    n = len(array)

    output = np.zeros_like(array)
    position = 0

    prev = array[0, :2]
    s = array[0, -1]

    for i in range(1, n):
        curr = array[i, :2]

        if prev[0] == curr[0] and prev[1] == curr[1]:
            s = min(s, array[i, -1])
        else:
            output[position, :2] = prev
            output[position, -1] = s
            position += 1

            prev = curr
            s = array[i, -1]

    output[position, :2] = prev
    output[position, -1] = s
    position += 1
    return output[:position]


@njit
def groupby_max(array):
    """ Faster version of min-groupby of data along the first two columns.
    Input array is supposed to have (N, 3) shape.
    """
    n = len(array)

    output = np.zeros_like(array)
    position = 0

    prev = array[0, :2]
    s = array[0, -1]

    for i in range(1, n):
        curr = array[i, :2]

        if prev[0] == curr[0] and prev[1] == curr[1]:
            s = max(s, array[i, -1])
        else:
            output[position, :2] = prev
            output[position, -1] = s
            position += 1

            prev = curr
            s = array[i, -1]

    output[position, :2] = prev
    output[position, -1] = s
    position += 1
    return output[:position]


@njit
def round_to_array(values, ticks):
    """ Jit-accelerated function to round values from one array to the
    nearest value from the other in a vectorized fashion. Faster than numpy version.

    Parameters
    ----------
    values : array-like
        Array to modify.
    ticks : array-like
        Values to cast to. Must be sorted in the ascending order.

    Returns
    -------
    array-like
        Array with values from `values` rounded to the nearest from corresponding entry of `ticks`.
    """
    for i, p in enumerate(values):
        if p <= ticks[0]:
            values[i] = ticks[0]
        elif p >= ticks[-1]:
            values[i] = ticks[-1]
        else:
            ix = np.searchsorted(ticks, p)

            if abs(ticks[ix] - p) <= abs(ticks[ix-1] - p):
                values[i] = ticks[ix]
            else:
                values[i] = ticks[ix-1]
    return values


@njit
def find_min_max(array):
    """ Get both min and max values in just one pass through array."""
    n = array.size
    max_val = min_val = array[0]
    for i in range(1, n):
        min_val = min(array[i], min_val)
        max_val = max(array[i], max_val)
    return min_val, max_val



def compute_running_mean(x, kernel_size):
    """ Fast analogue of scipy.signal.convolve2d with gaussian filter. """
    k = kernel_size // 2
    padded_x = np.pad(x, (k, k), mode='symmetric')
    cumsum = np.cumsum(padded_x, axis=1)
    cumsum = np.cumsum(cumsum, axis=0)
    return _compute_running_mean_jit(x, kernel_size, cumsum)

@njit
def _compute_running_mean_jit(x, kernel_size, cumsum):
    """ Jit accelerated running mean. """
    #pylint: disable=invalid-name
    k = kernel_size // 2
    result = np.zeros_like(x).astype(np.float32)

    canvas = np.zeros((cumsum.shape[0] + 2, cumsum.shape[1] + 2))
    canvas[1:-1, 1:-1] = cumsum
    cumsum = canvas

    for i in range(k, x.shape[0] + k):
        for j in range(k, x.shape[1] + k):
            d = cumsum[i + k + 1, j + k + 1]
            a = cumsum[i - k, j  - k]
            b = cumsum[i - k, j + 1 + k]
            c = cumsum[i + 1 + k, j - k]
            result[i - k, j - k] = float(d - b - c + a) /  float(kernel_size ** 2)
    return result


def mode(array):
    """ Compute mode of the array along the last axis. """
    nan_mask = np.max(array, axis=-1)
    return nb_mode(array, nan_mask)

@njit
def nb_mode(array, mask):
    """ Compute mode of the array along the last axis. """
    #pylint: disable=not-an-iterable
    i_range, x_range = array.shape[:2]
    temp = np.full((i_range, x_range), np.nan)

    for il in prange(i_range):
        for xl in prange(x_range):
            if not isnan(mask[il, xl]):

                current = array[il, xl, :]
                counter = {}
                frequency = 0
                for i in current:
                    if i in counter:
                        counter[i] += 1
                    else:
                        counter[i] = 0

                    if counter[i] > frequency:
                        element = i
                        frequency = counter[i]

                temp[il, xl] = element
    return temp


@njit
def filter_simplices(simplices, points, matrix, threshold=5.):
    """ Remove simplices outside of matrix. """
    #pylint: disable=consider-using-enumerate
    mask = np.ones(len(simplices), dtype=np.int32)

    for i in range(len(simplices)):
        tri = points[simplices[i]].astype(np.int32)

        middle_i, middle_x = np.mean(tri[:, 0]), np.mean(tri[:, 1])
        heights = np.array([matrix[tri[0, 0], tri[0, 1]],
                            matrix[tri[1, 0], tri[1, 1]],
                            matrix[tri[2, 0], tri[2, 1]]])

        if matrix[int(middle_i), int(middle_x)] < 0 or np.std(heights) > threshold:
            mask[i] = 0

    return simplices[mask == 1]

def compute_attribute(array, window, device='cuda:0', attribute='semblance'):
    """ Compute semblance for the cube. """
    if isinstance(window, int):
        window = np.ones(3, dtype=np.int32) * window
    window = np.minimum(np.array(window), array.shape)

    inputs = torch.Tensor(array).to(device)
    inputs = inputs.view(1, 1, *inputs.shape)
    padding = [(w // 2, w - w // 2 - 1) for w in window]

    num = F.pad(inputs, (0, 0, *padding[1], *padding[0], 0, 0, 0, 0))
    num = F.conv3d(num, torch.ones((1, 1, window[0], window[1], 1), dtype=torch.float32).to(device)) ** 2
    num = F.pad(num, (*padding[2], 0, 0, 0, 0, 0, 0, 0, 0))
    num = F.conv3d(num, torch.ones((1, 1, 1, 1, window[2]), dtype=torch.float32).to(device))

    denum = F.pad(inputs, (*padding[2], *padding[1], *padding[0], 0, 0, 0, 0))
    denum = F.conv3d(denum ** 2, torch.ones((1, 1, *window), dtype=torch.float32).to(device))

    normilizing = torch.ones(inputs.shape[:-1], dtype=torch.float32).to(device)
    normilizing = F.pad(normilizing, (*padding[1], *padding[0], 0, 0, 0, 0))
    normilizing = F.conv2d(normilizing, torch.ones((1, 1, window[0], window[1]), dtype=torch.float32).to(device))

    denum *= normilizing.view(*normilizing.shape, 1)
    return np.nan_to_num((num / denum).cpu().numpy()[0, 0], nan=1.)

def retrieve_function_arguments(function, dictionary):
    """ Retrieve both positional and keyword arguments for a passed `function` from a `dictionary`.
    Note that retrieved values are removed from the passed `dictionary` in-place. """
    # pylint: disable=protected-access
    parameters = inspect.signature(function).parameters
    arguments_with_defaults = {k: v.default for k, v in parameters.items() if v.default != inspect._empty}
    return {k: dictionary.pop(k, v) for k, v in arguments_with_defaults.items()}<|MERGE_RESOLUTION|>--- conflicted
+++ resolved
@@ -252,7 +252,6 @@
         value = tuple([item if item else default[i] for i, item in enumerate(value)])
     return value
 
-<<<<<<< HEAD
 def parse_axis(axis, index_headers=None):
     """ Convert string representation of an axis into integer, if needed. """
     if isinstance(axis, str):
@@ -266,10 +265,7 @@
             axis = 2
     return axis
 
-def adjust_shape_2d(shape, angle):
-=======
 def _adjust_shape_for_rotation(shape, angle):
->>>>>>> ee9ed445
     """ Compute adjusted 2D crop shape to rotate it and get central crop without padding.
 
     Parameters
