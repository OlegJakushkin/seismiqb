""" Utility functions. """
from collections import OrderedDict
from threading import RLock
from functools import wraps
from hashlib import blake2b

from tqdm import tqdm
import numpy as np
import pandas as pd
import segyio

from numba import njit



class SafeIO:
    """ Opens the file handler with desired `open` function, closes it at destruction.
    Can log open and close actions to the `log_file`.
    getattr, getitem and `in` operator are directed to the `handler`.
    """
    def __init__(self, path, opener=open, log_file=None, **kwargs):
        self.path = path
        self.log_file = log_file # or '/notebooks/log_safeio.txt'
        self.handler = opener(path, **kwargs)

        if self.log_file:
            self._info(self.log_file, f'Opened {self.path}')

    def _info(self, log_file, msg):
        with open(log_file, 'a') as f:
            f.write('\n' + msg)

    def __getattr__(self, key):
        return getattr(self.handler, key)

    def __getitem__(self, key):
        return self.handler[key]

    def __contains__(self, key):
        return key in self.handler

    def __del__(self):
        if self.log_file:
            self._info(self.log_file, f'Tried to close {self.path}')

        self.handler.close()

        if self.log_file:
            self._info(self.log_file, f'Closed {self.path}')


class IndexedDict(OrderedDict):
    """ Allows to use both indices and keys to subscript. """
    def __getitem__(self, key):
        if isinstance(key, int):
            key = list(self.keys())[key]
        return super().__getitem__(key)



def stable_hash(key):
    """ Hash that stays the same between different runs of Python interpreter. """
    if not isinstance(key, (str, bytes)):
        key = ''.join(sorted(str(key)))
    if not isinstance(key, bytes):
        key = key.encode('ascii')
    return str(blake2b(key).hexdigest())

class Singleton:
    """ There must be only one!"""
    instance = None
    def __init__(self):
        if not Singleton.instance:
            Singleton.instance = self

class lru_cache:
    """ Thread-safe least recent used cache. Must be applied to class methods.

    Parameters
    ----------
    maxsize : int
        Maximum amount of stored values.
    storage : None, OrderedDict or PickleDict
        Storage to use.
        If None, then no caching is applied.
    classwide : bool
        If True, then first argument of a method (self) is changed to class name for the purposes on hashing.
    anchor : bool
        If True, then code of the whole directory this file is located is used to create a persistent hash
        for the purposes of storing.
    attributes: None, str or sequence of str
        Attributes to get from object and use as additions to key.
    pickle_module: str
        Module to use to save/load files on disk. Used only if `storage` is :class:`.PickleDict`.

    Examples
    --------
    Store loaded slides::

    @lru_cache(maxsize=128)
    def load_slide(cube_name, slide_no):
        pass

    Notes
    -----
    All arguments to the decorated method must be hashable.
    """
    #pylint: disable=invalid-name, attribute-defined-outside-init
    def __init__(self, maxsize=None, classwide=False, attributes=None):
        self.maxsize = maxsize
        self.classwide = classwide

        # Make `attributes` always a list
        if isinstance(attributes, str):
            self.attributes = [attributes]
        elif isinstance(attributes, (tuple, list)):
            self.attributes = attributes
        else:
            self.attributes = False

        self.default = Singleton()
        self.lock = RLock()
        self.reset()


    def reset(self):
        """ Clear cache and stats. """
        self.cache = OrderedDict()
        self.is_full = False
        self.stats = {'hit': 0, 'miss': 0}

    def make_key(self, args, kwargs):
        """ Create a key from a combination of instance reference or class reference,
        method args, and instance attributes.
        """
        key = list(args)
        # key[0] is `instance` if applied to a method
        if kwargs:
            for k, v in sorted(kwargs.items()):
                key.append((k, v))

        if self.attributes:
            for attr in self.attributes:
                attr_hash = stable_hash(getattr(key[0], attr))
                key.append(attr_hash)

        if self.classwide:
            key[0] = key[0].__class__
        return tuple(key)


    def __call__(self, func):
        """ Add the cache to the function. """
        @wraps(func)
        def wrapper(*args, **kwargs):
            key = self.make_key(args, kwargs)

            # If result is already in cache, just retrieve it and update its timings
            with self.lock:
                result = self.cache.get(key, self.default)
                if result is not self.default:
                    del self.cache[key]
                    self.cache[key] = result
                    self.stats['hit'] += 1
                    return result

            # The result was not found in cache: evaluate function
            result = func(*args, **kwargs)

            # Add the result to cache
            with self.lock:
                self.stats['miss'] += 1
                if key in self.cache:
                    pass
                elif self.is_full:
                    self.cache.popitem(last=False)
                    self.cache[key] = result
                else:
                    self.cache[key] = result
                    self.is_full = (len(self.cache) >= self.maxsize)
            return result

        wrapper.__name__ = func.__name__
        wrapper.cache = lambda: self.cache
        wrapper.stats = lambda: self.stats
        wrapper.reset = self.reset
        return wrapper



#TODO: rethink
def make_subcube(path, geometry, path_save, i_range, x_range):
    """ Make subcube from .sgy cube by removing some of its first and
    last ilines and xlines.

    Parameters
    ----------
    path : str
        Location of original .sgy cube.
    geometry : SeismicGeometry
        Infered information about original cube.
    path_save : str
        Place to save subcube.
    i_range : array-like
        Ilines to include in subcube.
    x_range : array-like
        Xlines to include in subcube.

    Notes
    -----
    Common use of this function is to remove not fully filled slices of .sgy cubes.
    """
    i_low, i_high = i_range[0], i_range[-1]
    x_low, x_high = x_range[0], x_range[-1]

    with segyio.open(path, 'r', strict=False) as src:
        src.mmap()
        spec = segyio.spec()
        spec.sorting = int(src.sorting)
        spec.format = int(src.format)
        spec.samples = range(geometry.depth)
        spec.ilines = geometry.ilines[i_low:i_high]
        spec.xlines = geometry.xlines[x_low:x_high]

        with segyio.create(path_save, spec) as dst:
            # Copy all textual headers, including possible extended
            for i in range(1 + src.ext_headers):
                dst.text[i] = src.text[i]

            c = 0
            for il_ in tqdm(spec.ilines):
                for xl_ in spec.xlines:
                    tr_ = geometry.il_xl_trace[(il_, xl_)]
                    dst.header[c] = src.header[tr_]
                    dst.header[c][segyio.TraceField.FieldRecord] = il_
                    dst.header[c][segyio.TraceField.TRACE_SEQUENCE_FILE] = il_

                    dst.header[c][segyio.TraceField.TraceNumber] = xl_ - geometry.xlines_offset
                    dst.header[c][segyio.TraceField.TRACE_SEQUENCE_LINE] = xl_ - geometry.xlines_offset
                    dst.trace[c] = src.trace[tr_]
                    c += 1
            dst.bin = src.bin
            dst.bin = {segyio.BinField.Traces: c}

    # Check that repaired cube can be opened in 'strict' mode
    with segyio.open(path_save, 'r', strict=True) as _:
        pass

#TODO: rename, add some defaults
def convert_point_cloud(path, path_save, names=None, order=None, transform=None):
    """ Change set of columns in file with point cloud labels.
    Usually is used to remove redundant columns.

    Parameters
    ----------
    path : str
        Path to file to convert.
    path_save : str
        Path for the new file to be saved to.
    names : str or sequence of str
        Names of columns in the original file. Default is Petrel's export format, which is
        ('_', '_', 'iline', '_', '_', 'xline', 'cdp_x', 'cdp_y', 'height'), where `_` symbol stands for
        redundant keywords like `INLINE`.
    order : str or sequence of str
        Names and order of columns to keep. Default is ('iline', 'xline', 'height').
    """
    #pylint: disable=anomalous-backslash-in-string
    names = names or ['_', '_', 'iline', '_', '_', 'xline',
                      'cdp_x', 'cdp_y', 'height']
    order = order or ['iline', 'xline', 'height']

    names = [names] if isinstance(names, str) else names
    order = [order] if isinstance(order, str) else order

    df = pd.read_csv(path, sep='\s+', names=names, usecols=set(order))
    df.dropna(inplace=True)

    if 'iline' in order and 'xline' in order:
        df.sort_values(['iline', 'xline'], inplace=True)

    data = df.loc[:, order]
    if transform:
        data = data.apply(transform)
    data.to_csv(path_save, sep=' ', index=False, header=False)


@njit
def aggregate(array_crops, array_grid, crop_shape, predict_shape, order):
    """ Jit-accelerated function to glue together crops according to grid.
    At positions, where different crops overlap, only the maximum value is saved.
    This function is usually called inside SeismicCropBatch's method `assemble_crops`.
    """
    #pylint: disable=assignment-from-no-return
    total = len(array_grid)
    background = np.full(predict_shape, np.min(array_crops))

    for i in range(total):
        il, xl, h = array_grid[i, :]
        il_end = min(background.shape[0], il+crop_shape[0])
        xl_end = min(background.shape[1], xl+crop_shape[1])
        h_end = min(background.shape[2], h+crop_shape[2])

        crop = np.transpose(array_crops[i], order)
        crop = crop[:(il_end-il), :(xl_end-xl), :(h_end-h)]
        previous = background[il:il_end, xl:xl_end, h:h_end]
        background[il:il_end, xl:xl_end, h:h_end] = np.maximum(crop, previous)
    return background


@njit
def groupby_mean(array):
    """ Faster version of mean-groupby of data along the first two columns.
    Input array is supposed to have (N, 3) shape.
    """
    n = len(array)

    output = np.zeros_like(array)
    position = 0

    prev = array[0, :2]
    s, c = array[0, -1], 1

    for i in range(1, n):
        curr = array[i, :2]

        if prev[0] == curr[0] and prev[1] == curr[1]:
            s += array[i, -1]
            c += 1
        else:
            output[position, :2] = prev
            output[position, -1] = s / c
            position += 1

            prev = curr
            s, c = array[i, -1], 1

    output[position, :2] = prev
    output[position, -1] = s / c
    position += 1
    return output[:position]




@njit
def round_to_array(values, ticks):
    """ Jit-accelerated function to round values from one array to the
    nearest value from the other in a vectorized fashion. Faster than numpy version.

    Parameters
    ----------
    values : array-like
        Array to modify.
    ticks : array-like
        Values to cast to. Must be sorted in the ascending order.

    Returns
    -------
    array-like
        Array with values from `values` rounded to the nearest from corresponding entry of `ticks`.
    """
    for i, p in enumerate(values):
        if p <= ticks[0]:
            values[i] = ticks[0]
        elif p >= ticks[-1]:
            values[i] = ticks[-1]
        else:
            ix = np.searchsorted(ticks, p)

            if abs(ticks[ix] - p) <= abs(ticks[ix-1] - p):
                values[i] = ticks[ix]
            else:
                values[i] = ticks[ix-1]
    return values


@njit
def find_min_max(array):
    """ Get both min and max values in just one pass through array."""
    n = array.size
    max_val = min_val = array[0]
    for i in range(1, n):
        min_val = min(array[i], min_val)
        max_val = max(array[i], max_val)
    return min_val, max_val



def compute_running_mean(x, kernel_size):
    """ Fast analogue of scipy.signal.convolve2d with gaussian filter. """
    k = kernel_size // 2
    padded_x = np.pad(x, (k, k), mode='symmetric')
    cumsum = np.cumsum(padded_x, axis=1)
    cumsum = np.cumsum(cumsum, axis=0)
    return _compute_running_mean_jit(x, kernel_size, cumsum)

@njit
def _compute_running_mean_jit(x, kernel_size, cumsum):
    """ Jit accelerated running mean. """
    #pylint: disable=invalid-name
    k = kernel_size // 2
    result = np.zeros_like(x).astype(np.float32)

    canvas = np.zeros((cumsum.shape[0] + 2, cumsum.shape[1] + 2))
    canvas[1:-1, 1:-1] = cumsum
    cumsum = canvas

    for i in range(k, x.shape[0] + k):
        for j in range(k, x.shape[1] + k):
            d = cumsum[i + k + 1, j + k + 1]
            a = cumsum[i - k, j  - k]
            b = cumsum[i - k, j + 1 + k]
            c = cumsum[i + 1 + k, j - k]
            result[i - k, j - k] = float(d - b - c + a) /  float(kernel_size ** 2)
<<<<<<< HEAD
    return result




class PickleDict(MutableMapping):
    """ Persistent dictionary.
    Keys are file names, and values are stored/loaded via pickle module of choice.
    """
    def __init__(self, dirname, maxsize, pickle_module='dill'):
        self.dirname = dirname
        self.maxsize = maxsize
        self.pickle_module = pickle_module


    @staticmethod
    def load(path):
        """ Load data from path. """
        pickle_module = os.path.splitext(path)[1][1:]

        if pickle_module == 'dill':
            with open(path, 'rb') as dill_file:
                restored = dill.load(dill_file)
        elif pickle_module == 'blosc':
            with open(path, 'rb') as blosc_file:
                restored = dill.loads(blosc.decompress(blosc_file.read()))
        return restored

    @staticmethod
    def dump(path, value):
        """ Save data to path. """
        pickle_module = os.path.splitext(path)[1][1:]

        if pickle_module == 'dill':
            with open(path, 'wb') as file:
                dill.dump(value, file)
        elif pickle_module == 'blosc':
            with open(path, 'w+b') as file:
                file.write(blosc.compress(dill.dumps(value)))


    def __getitem__(self, key):
        key = stable_hash(key)
        path = os.path.join(self.dirname, str(key)[:10]) + '.{}'.format(self.pickle_module)

        try:
            return self.load(path)
        except FileNotFoundError:
            raise KeyError(key) from None

    def __setitem__(self, key, value):
        if len(self) > self.maxsize:
            self.popitem(last=False)

        key = stable_hash(key)
        path = os.path.join(self.dirname, str(key)[:10]) + '.{}'.format(self.pickle_module)

        if os.path.exists(path):
            with open(path, 'a'):
                os.utime(path, None)
        else:
            self.dump(path, value)

    def __delitem__(self, key):
        pass

    def popitem(self, last=False):
        """ Delete either the oldest or the newest file in the directory. """
        lst = []
        for path in os.listdir(self.dirname):
            filepath = os.path.join(self.dirname, path)
            if os.path.isfile(filepath):
                lst.append((filepath, os.path.getmtime(filepath)))
        lst.sort(key=lambda item: item[1])

        if last is False:
            os.remove(lst[0][0])
        else:
            os.remove(lst[-1][0])


    def __len__(self):
        return len(os.listdir(self.dirname))

    def __iter__(self):
        return iter(os.listdir(self.dirname))

    def __repr__(self):
        return 'PickleDict on {}'.format(self.dirname)


class file_cache:
    """ Thread-safe least recent used cache. Must be applied to class methods.

    Parameters
    ----------
    maxsize : int
        Maximum amount of stored values.
    storage : None, OrderedDict or PickleDict
        Storage to use.
        If None, then no caching is applied.
    classwide : bool
        If True, then first argument of a method (self) is changed to class name for the purposes on hashing.
    anchor : bool
        If True, then code of the whole directory this file is located is used to create a persistent hash
        for the purposes of storing.
    attributes: None, str or sequence of str
        Attributes to get from object and use as additions to key.
    pickle_module: str
        Module to use to save/load files on disk. Used only if `storage` is :class:`.PickleDict`.

    Examples
    --------
    Store loaded slides::

    @lru_cache(maxsize=128)
    def load_slide(cube_name, slide_no):
        pass

    Notes
    -----
    All arguments to the decorated method must be hashable.
    """
    #pylint: disable=invalid-name
    def __init__(self, maxsize=None, storage=OrderedDict(), classwide=True, anchor=None, attributes=None,
                 pickle_module='dill'):
        self.maxsize = maxsize
        self.storage = storage
        self.classwide = classwide
        self.pickle_module = pickle_module

        # Make attributes always a list
        if isinstance(attributes, str):
            self.attributes = [attributes]
        elif isinstance(attributes, (tuple, list)):
            self.attributes = attributes
        else:
            self.attributes = False

        # Create one stable hash from every file in current (src) directory
        if anchor is True:
            src_dir = os.path.dirname(os.path.realpath(__file__))
            code_lines = b''
            for path in glob(src_dir + '/*'):
                if os.path.isfile(path):
                    with open(path, 'rb') as code_file:
                        code_lines += code_file.read()
            self.anchor = stable_hash(code_lines)
        else:
            self.anchor = False

        self.is_full = False
        self.default = Singleton()
        self.lock = RLock()
        self.reset()


    def reset(self):
        """ Clear cache and stats. """
        if self.storage is None:
            self.cache = None
        elif isinstance(self.storage, str):
            self.cache = PickleDict(self.storage, maxsize=self.maxsize, pickle_module=self.pickle_module)
        else:
            #TODO: add good explanation of this
            self.cache = copy(self.storage)

        self.is_full = False
        self.stats = {'hit': 0, 'miss': 0}

    def make_key(self, args, kwargs):
        """ Create a key from a combination of instance reference, class reference, method args,
        instance attributes or even current code state.
        """
        key = list(args)
        if kwargs:
            for k, v in kwargs.items():
                key.append((k, v))

        if self.attributes:
            for attr in self.attributes:
                attr_hash = stable_hash(getattr(key[0], attr))
                key.append(attr_hash)

        if self.classwide:
            key[0] = key[0].__class__
            if self.anchor:
                key[0] = self.anchor
        else:
            if self.anchor:
                key.append(self.anchor)
        return tuple(key)


    def __call__(self, func):
        if self.cache is None:
            return func

        @wraps(func)
        def wrapper(*args, **kwargs):
            key = self.make_key(args, kwargs)
            with self.lock:
                result = self.cache.get(key, self.default)
                if result is not self.default:
                    del self.cache[key]
                    self.cache[key] = result
                    self.stats['hit'] += 1
                    return result
            result = func(*args, **kwargs)
            with self.lock:
                self.stats['miss'] += 1
                if key in self.cache:
                    pass
                elif self.is_full:
                    self.cache.popitem(last=False)
                    self.cache[key] = result
                else:
                    self.cache[key] = result
                    self.is_full = (len(self.cache) >= self.maxsize)
            return result

        wrapper.__name__ = func.__name__
        wrapper.cache = lambda: self.cache
        wrapper.reset = self.reset
        wrapper.stats = lambda: self.stats
        return wrapper

@njit
def find_max_overlap(point, cubic_point, horizon_matrix, zero_traces,
                     xlines_len, ilines_len, stride, shape, fill_value, zeros_threshold=0,
                     empty_threshold=5, safe_stripe=0, num_points=2):
    """ Generate crop coordinates next to the point with maximum horizon covered area.
    """
    candidates, shapes = [], []
    orders, intersections = [], []
    hor_height = horizon_matrix[point[0], point[1]]

    tested_iline_positions = np.array([point[0] - stride, point[0] - shape[1] + stride])
    cubic_iline_positions = np.array([cubic_point[0] - stride, cubic_point[0] - shape[1] + stride])
    for il, cubic_il in zip(tested_iline_positions, cubic_iline_positions):
        if cubic_il > safe_stripe and cubic_il + shape[1] < ilines_len - safe_stripe:
            if np.sum(zero_traces[cubic_il: cubic_il + shape[1],
                                  cubic_point[1]: cubic_point[1] + shape[0]]) <= zeros_threshold:
                len_empty = \
                    np.sum(horizon_matrix[il: il + shape[1],
                                          point[1]:point[1] + shape[0]] == fill_value)
                if len_empty > empty_threshold:
                    candidates.append([cubic_il,
                                       cubic_point[1],
                                       hor_height - shape[2] // 2])
                    shapes.append([shape[1], shape[0], shape[2]])
                    orders.append([0, 2, 1])
                    intersections.append(shape[1] - len_empty)

    tested_xline_positions = np.array([point[1] - stride, point[1] - shape[1] + stride])
    cubic_xline_positions = np.array([cubic_point[1] - stride, cubic_point[1] - shape[1] + stride])
    for xl, cubic_xl in zip(tested_xline_positions, cubic_xline_positions):
        if cubic_xl > safe_stripe and cubic_xl + shape[1] < xlines_len - safe_stripe:
            if np.sum(zero_traces[cubic_point[0]: cubic_point[0] + shape[0],
                                  cubic_xl: cubic_xl + shape[1]]) <= zeros_threshold:
                len_empty = \
                    np.sum(horizon_matrix[point[0]:point[0] + shape[0],
                                          xl: xl + shape[1]] == fill_value)
                if len_empty > empty_threshold:
                    candidates.append([cubic_point[0],
                                       cubic_xl,
                                       hor_height - shape[2] // 2])
                    shapes.append(shape)
                    orders.append([2, 0, 1])
                    intersections.append(shape[1] - len_empty)
    if len(candidates) == 0:
        return None

    candidates_array = np.array(candidates)
    shapes_array = np.array(shapes)
    orders_array = np.array(orders)

    top = np.argsort(np.array(intersections))[:num_points]
    return (candidates_array[top], \
                shapes_array[top], \
                orders_array[top])
=======
    return result
>>>>>>> c0b2c007
<|MERGE_RESOLUTION|>--- conflicted
+++ resolved
@@ -412,233 +412,8 @@
             b = cumsum[i - k, j + 1 + k]
             c = cumsum[i + 1 + k, j - k]
             result[i - k, j - k] = float(d - b - c + a) /  float(kernel_size ** 2)
-<<<<<<< HEAD
     return result
 
-
-
-
-class PickleDict(MutableMapping):
-    """ Persistent dictionary.
-    Keys are file names, and values are stored/loaded via pickle module of choice.
-    """
-    def __init__(self, dirname, maxsize, pickle_module='dill'):
-        self.dirname = dirname
-        self.maxsize = maxsize
-        self.pickle_module = pickle_module
-
-
-    @staticmethod
-    def load(path):
-        """ Load data from path. """
-        pickle_module = os.path.splitext(path)[1][1:]
-
-        if pickle_module == 'dill':
-            with open(path, 'rb') as dill_file:
-                restored = dill.load(dill_file)
-        elif pickle_module == 'blosc':
-            with open(path, 'rb') as blosc_file:
-                restored = dill.loads(blosc.decompress(blosc_file.read()))
-        return restored
-
-    @staticmethod
-    def dump(path, value):
-        """ Save data to path. """
-        pickle_module = os.path.splitext(path)[1][1:]
-
-        if pickle_module == 'dill':
-            with open(path, 'wb') as file:
-                dill.dump(value, file)
-        elif pickle_module == 'blosc':
-            with open(path, 'w+b') as file:
-                file.write(blosc.compress(dill.dumps(value)))
-
-
-    def __getitem__(self, key):
-        key = stable_hash(key)
-        path = os.path.join(self.dirname, str(key)[:10]) + '.{}'.format(self.pickle_module)
-
-        try:
-            return self.load(path)
-        except FileNotFoundError:
-            raise KeyError(key) from None
-
-    def __setitem__(self, key, value):
-        if len(self) > self.maxsize:
-            self.popitem(last=False)
-
-        key = stable_hash(key)
-        path = os.path.join(self.dirname, str(key)[:10]) + '.{}'.format(self.pickle_module)
-
-        if os.path.exists(path):
-            with open(path, 'a'):
-                os.utime(path, None)
-        else:
-            self.dump(path, value)
-
-    def __delitem__(self, key):
-        pass
-
-    def popitem(self, last=False):
-        """ Delete either the oldest or the newest file in the directory. """
-        lst = []
-        for path in os.listdir(self.dirname):
-            filepath = os.path.join(self.dirname, path)
-            if os.path.isfile(filepath):
-                lst.append((filepath, os.path.getmtime(filepath)))
-        lst.sort(key=lambda item: item[1])
-
-        if last is False:
-            os.remove(lst[0][0])
-        else:
-            os.remove(lst[-1][0])
-
-
-    def __len__(self):
-        return len(os.listdir(self.dirname))
-
-    def __iter__(self):
-        return iter(os.listdir(self.dirname))
-
-    def __repr__(self):
-        return 'PickleDict on {}'.format(self.dirname)
-
-
-class file_cache:
-    """ Thread-safe least recent used cache. Must be applied to class methods.
-
-    Parameters
-    ----------
-    maxsize : int
-        Maximum amount of stored values.
-    storage : None, OrderedDict or PickleDict
-        Storage to use.
-        If None, then no caching is applied.
-    classwide : bool
-        If True, then first argument of a method (self) is changed to class name for the purposes on hashing.
-    anchor : bool
-        If True, then code of the whole directory this file is located is used to create a persistent hash
-        for the purposes of storing.
-    attributes: None, str or sequence of str
-        Attributes to get from object and use as additions to key.
-    pickle_module: str
-        Module to use to save/load files on disk. Used only if `storage` is :class:`.PickleDict`.
-
-    Examples
-    --------
-    Store loaded slides::
-
-    @lru_cache(maxsize=128)
-    def load_slide(cube_name, slide_no):
-        pass
-
-    Notes
-    -----
-    All arguments to the decorated method must be hashable.
-    """
-    #pylint: disable=invalid-name
-    def __init__(self, maxsize=None, storage=OrderedDict(), classwide=True, anchor=None, attributes=None,
-                 pickle_module='dill'):
-        self.maxsize = maxsize
-        self.storage = storage
-        self.classwide = classwide
-        self.pickle_module = pickle_module
-
-        # Make attributes always a list
-        if isinstance(attributes, str):
-            self.attributes = [attributes]
-        elif isinstance(attributes, (tuple, list)):
-            self.attributes = attributes
-        else:
-            self.attributes = False
-
-        # Create one stable hash from every file in current (src) directory
-        if anchor is True:
-            src_dir = os.path.dirname(os.path.realpath(__file__))
-            code_lines = b''
-            for path in glob(src_dir + '/*'):
-                if os.path.isfile(path):
-                    with open(path, 'rb') as code_file:
-                        code_lines += code_file.read()
-            self.anchor = stable_hash(code_lines)
-        else:
-            self.anchor = False
-
-        self.is_full = False
-        self.default = Singleton()
-        self.lock = RLock()
-        self.reset()
-
-
-    def reset(self):
-        """ Clear cache and stats. """
-        if self.storage is None:
-            self.cache = None
-        elif isinstance(self.storage, str):
-            self.cache = PickleDict(self.storage, maxsize=self.maxsize, pickle_module=self.pickle_module)
-        else:
-            #TODO: add good explanation of this
-            self.cache = copy(self.storage)
-
-        self.is_full = False
-        self.stats = {'hit': 0, 'miss': 0}
-
-    def make_key(self, args, kwargs):
-        """ Create a key from a combination of instance reference, class reference, method args,
-        instance attributes or even current code state.
-        """
-        key = list(args)
-        if kwargs:
-            for k, v in kwargs.items():
-                key.append((k, v))
-
-        if self.attributes:
-            for attr in self.attributes:
-                attr_hash = stable_hash(getattr(key[0], attr))
-                key.append(attr_hash)
-
-        if self.classwide:
-            key[0] = key[0].__class__
-            if self.anchor:
-                key[0] = self.anchor
-        else:
-            if self.anchor:
-                key.append(self.anchor)
-        return tuple(key)
-
-
-    def __call__(self, func):
-        if self.cache is None:
-            return func
-
-        @wraps(func)
-        def wrapper(*args, **kwargs):
-            key = self.make_key(args, kwargs)
-            with self.lock:
-                result = self.cache.get(key, self.default)
-                if result is not self.default:
-                    del self.cache[key]
-                    self.cache[key] = result
-                    self.stats['hit'] += 1
-                    return result
-            result = func(*args, **kwargs)
-            with self.lock:
-                self.stats['miss'] += 1
-                if key in self.cache:
-                    pass
-                elif self.is_full:
-                    self.cache.popitem(last=False)
-                    self.cache[key] = result
-                else:
-                    self.cache[key] = result
-                    self.is_full = (len(self.cache) >= self.maxsize)
-            return result
-
-        wrapper.__name__ = func.__name__
-        wrapper.cache = lambda: self.cache
-        wrapper.reset = self.reset
-        wrapper.stats = lambda: self.stats
-        return wrapper
 
 @njit
 def find_max_overlap(point, cubic_point, horizon_matrix, zero_traces,
@@ -693,7 +468,4 @@
     top = np.argsort(np.array(intersections))[:num_points]
     return (candidates_array[top], \
                 shapes_array[top], \
-                orders_array[top])
-=======
-    return result
->>>>>>> c0b2c007
+                orders_array[top])