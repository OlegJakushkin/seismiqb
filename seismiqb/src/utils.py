""" Utility functions. """
<<<<<<< HEAD
from math import isnan, atan
from collections import OrderedDict, defaultdict
from threading import RLock
from functools import wraps
from hashlib import blake2b
=======
from math import isnan
>>>>>>> 5c5cc65b
import inspect

from tqdm import tqdm
import numpy as np
import pandas as pd
import segyio

from numba import njit, prange



def file_print(msg, path, mode='w'):
    """ Print to file. """
    # pylint: disable=redefined-outer-name
    with open(path, mode) as file:
        print(msg, file=file)



#TODO: rethink
def make_subcube(path, geometry, path_save, i_range, x_range):
    """ Make subcube from .sgy cube by removing some of its first and
    last ilines and xlines.

    Parameters
    ----------
    path : str
        Location of original .sgy cube.
    geometry : SeismicGeometry
        Infered information about original cube.
    path_save : str
        Place to save subcube.
    i_range : array-like
        Ilines to include in subcube.
    x_range : array-like
        Xlines to include in subcube.

    Notes
    -----
    Common use of this function is to remove not fully filled slices of .sgy cubes.
    """
    i_low, i_high = i_range[0], i_range[-1]
    x_low, x_high = x_range[0], x_range[-1]

    with segyio.open(path, 'r', strict=False) as src:
        src.mmap()
        spec = segyio.spec()
        spec.sorting = int(src.sorting)
        spec.format = int(src.format)
        spec.samples = range(geometry.depth)
        spec.ilines = geometry.ilines[i_low:i_high]
        spec.xlines = geometry.xlines[x_low:x_high]

        with segyio.create(path_save, spec) as dst:
            # Copy all textual headers, including possible extended
            for i in range(1 + src.ext_headers):
                dst.text[i] = src.text[i]

            c = 0
            for il_ in tqdm(spec.ilines):
                for xl_ in spec.xlines:
                    tr_ = geometry.il_xl_trace[(il_, xl_)]
                    dst.header[c] = src.header[tr_]
                    dst.header[c][segyio.TraceField.FieldRecord] = il_
                    dst.header[c][segyio.TraceField.TRACE_SEQUENCE_FILE] = il_

                    dst.header[c][segyio.TraceField.TraceNumber] = xl_ - geometry.xlines_offset
                    dst.header[c][segyio.TraceField.TRACE_SEQUENCE_LINE] = xl_ - geometry.xlines_offset
                    dst.trace[c] = src.trace[tr_]
                    c += 1
            dst.bin = src.bin
            dst.bin = {segyio.BinField.Traces: c}

    # Check that repaired cube can be opened in 'strict' mode
    with segyio.open(path_save, 'r', strict=True) as _:
        pass

#TODO: rename, add some defaults
def convert_point_cloud(path, path_save, names=None, order=None, transform=None):
    """ Change set of columns in file with point cloud labels.
    Usually is used to remove redundant columns.

    Parameters
    ----------
    path : str
        Path to file to convert.
    path_save : str
        Path for the new file to be saved to.
    names : str or sequence of str
        Names of columns in the original file. Default is Petrel's export format, which is
        ('_', '_', 'iline', '_', '_', 'xline', 'cdp_x', 'cdp_y', 'height'), where `_` symbol stands for
        redundant keywords like `INLINE`.
    order : str or sequence of str
        Names and order of columns to keep. Default is ('iline', 'xline', 'height').
    """
    #pylint: disable=anomalous-backslash-in-string
    names = names or ['_', '_', 'iline', '_', '_', 'xline',
                      'cdp_x', 'cdp_y', 'height']
    order = order or ['iline', 'xline', 'height']

    names = [names] if isinstance(names, str) else names
    order = [order] if isinstance(order, str) else order

    df = pd.read_csv(path, sep='\s+', names=names, usecols=set(order))
    df.dropna(inplace=True)

    if 'iline' in order and 'xline' in order:
        df.sort_values(['iline', 'xline'], inplace=True)

    data = df.loc[:, order]
    if transform:
        data = data.apply(transform)
    data.to_csv(path_save, sep=' ', index=False, header=False)


def save_point_cloud(metric, save_path, geometry=None):
    """ Save 2D map as a .txt point cloud. Can be opened by GENERAL format reader in geological software. """
    idx_1, idx_2 = np.asarray(~np.isnan(metric)).nonzero()
    points = np.hstack([idx_1.reshape(-1, 1),
                        idx_2.reshape(-1, 1),
                        metric[idx_1, idx_2].reshape(-1, 1)])

    if geometry is not None:
        points[:, 0] += geometry.ilines_offset
        points[:, 1] += geometry.xlines_offset

    df = pd.DataFrame(points, columns=['iline', 'xline', 'metric_value'])
    df.sort_values(['iline', 'xline'], inplace=True)
    df.to_csv(save_path, sep=' ', columns=['iline', 'xline', 'metric_value'],
              index=False, header=False)


def gen_crop_coordinates(point, horizon_matrix, zero_traces,
                         stride, shape, depth, fill_value, zeros_threshold=0,
                         empty_threshold=5, safe_stripe=0, num_points=2):
    """ Generate crop coordinates next to the point with maximum horizon covered area.

    Parameters
    ----------
    point : array-like
        Coordinates of the point.
    horizon_matrix : ndarray
        `Full_matrix` attribute of the horizon.
    zero_traces : ndarray
        A boolean ndarray indicating zero traces in the cube.
    stride : int
        Distance between the point and a corner of a crop.
    shape : array-like
        The desired shape of the crops.
        Note that final shapes are made in both xline and iline directions. So if
        crop_shape is (1, 64, 64), crops of both (1, 64, 64) and (64, 1, 64) shape
        will be defined.    fill_value : int
    zeros_threshold : int
        A maximum number of bad traces in a crop.
    empty_threshold : int
        A minimum number of points with unknown horizon per crop.
    safe_stripe : int
        Distance between a crop and the ends of the cube.
    num_points : int
        Returned number of crops. The maximum is four.
    """
    candidates, shapes = [], []
    orders, intersections = [], []
    hor_height = horizon_matrix[point[0], point[1]]
    ilines_len, xlines_len = horizon_matrix.shape

    tested_iline_positions = [max(0, point[0] - stride),
                              min(point[0] - shape[1] + stride, ilines_len - shape[1])]

    for il in tested_iline_positions:
        if (il > safe_stripe) and (il + shape[1] < ilines_len - safe_stripe):
            num_missing_traces = np.sum(zero_traces[il: il + shape[1],
                                                    point[1]: point[1] + shape[0]])
            if num_missing_traces <= zeros_threshold:
                horizon_patch = horizon_matrix[il: il + shape[1],
                                               point[1]:point[1] + shape[0]]
                num_empty = np.sum(horizon_patch == fill_value)
                if num_empty > empty_threshold:
                    candidates.append([il, point[1],
                                       min(hor_height - shape[2] // 2, depth - shape[2] - 1)])
                    shapes.append([shape[1], shape[0], shape[2]])
                    orders.append([0, 2, 1])
                    intersections.append(shape[1] - num_empty)

    tested_xline_positions = [max(0, point[1] - stride),
                              min(point[1] - shape[1] + stride, xlines_len - shape[1])]

    for xl in tested_xline_positions:
        if (xl > safe_stripe) and (xl + shape[1] < xlines_len - safe_stripe):
            num_missing_traces = np.sum(zero_traces[point[0]: point[0] + shape[0],
                                                    xl: xl + shape[1]])
            if num_missing_traces <= zeros_threshold:
                horizon_patch = horizon_matrix[point[0]:point[0] + shape[0],
                                               xl: xl + shape[1]]
                num_empty = np.sum(horizon_patch == fill_value)
                if num_empty > empty_threshold:
                    candidates.append([point[0], xl,
                                       min(hor_height - shape[2] // 2, depth - shape[2] - 1)])
                    shapes.append(shape)
                    orders.append([2, 0, 1])
                    intersections.append(shape[1] - num_empty)

    if len(candidates) == 0:
        return None

    candidates_array = np.array(candidates)
    shapes_array = np.array(shapes)
    orders_array = np.array(orders)

    top = np.argsort(np.array(intersections))[:num_points]
    return (candidates_array[top], \
                shapes_array[top], \
                orders_array[top])


def make_axis_grid(axis_range, stride, length, crop_shape):
    """ Make separate grids for every axis. """
    grid = np.arange(*axis_range, stride)
    grid_ = [x for x in grid if x + crop_shape < length]
    if len(grid) != len(grid_):
        grid_ += [axis_range[1] - crop_shape]
    return sorted(grid_)

def infer_tuple(value, default):
    """ Transform int or tuple with Nones to tuple with values from default.

    Parameters
    ----------
    value : None, int or tuple
        value to transform
    default : tuple

    Returns
    -------
    tuple

    Examples
    --------
        None --> default
        5 --> (5, 5, 5)
        (None, None, 3) --> (default[0], default[1], 3)
    """
    if value is None:
        value = default
    elif isinstance(value, int):
        value = tuple([value] * 3)
    elif isinstance(value, tuple):
        value = tuple([item if item else default[i] for i, item in enumerate(value)])
    return value

def adjust_shape_2d(shape, angle):
    """ Compute adjusted 2D crop shape to rotate it and get central crop without padding.

    Parameters
    ----------
    shape : tuple
        Target сrop shape.
    angle : float

    Returns
    -------
    tuple
        Adjusted crop shape.
    """
    angle = abs(2 * np.pi * angle / 360)
    limit = atan(shape[1] / shape[0])
    x_max, y_max = shape
    if angle != 0:
        if angle < limit:
            x_max = shape[0] * np.cos(angle) + shape[1] * np.sin(angle) + 1
        else:
            x_max = (shape[0] ** 2 + shape[1] ** 2) ** 0.5 + 1

        if angle < np.pi / 2 - limit:
            y_max = shape[0] * np.sin(angle) + shape[1] * np.cos(angle) + 1
        else:
            y_max = (shape[0] ** 2 + shape[1] ** 2) ** 0.5 + 1
    return (int(np.ceil(x_max)), int(np.ceil(y_max)))

def adjust_shape_3d(shape, angle_i, angle_x=0, angle_h=0, scale=(1, 1, 1)):
    """ Compute adjusted 3D crop shape to rotate it and get central crop without padding. Adjustments is based on
    proposition that rotation angles are defined as Tait-Bryan angles and scale performed before rotations.
    The sequence of extrinsic rotations axes is (iline axis, xline axis, depth axis).

    Parameters
    ----------
    shape : tuple
        Target сrop shape.
    angle_i : float
        Rotation angle about iline axis.
    angle_x : int, optional
        Rotation angle about xline axis, by default 0.
    angle_h : int, optional
        Rotation angle about depth axis, by default 0.
    scale : int or tuple, optional
        Scale for each axis

    Returns
    -------
    tuple
        Adjusted crop shape.
    """
    shape = np.ceil(np.array(shape) / np.array(scale)).astype(int)
    i_shape, x_shape, h_shape = shape
    if angle_h != 0:
        i_shape, x_shape = adjust_shape_2d((i_shape, x_shape), angle_h)
    if angle_x != 0:
        i_shape, h_shape = adjust_shape_2d((i_shape, h_shape), angle_x)
    if angle_i != 0:
        x_shape, h_shape = adjust_shape_2d((x_shape, h_shape), angle_i)
    return (i_shape, x_shape, h_shape)

@njit
def groupby_mean(array):
    """ Faster version of mean-groupby of data along the first two columns.
    Input array is supposed to have (N, 3) shape.
    """
    n = len(array)

    output = np.zeros_like(array)
    position = 0

    prev = array[0, :2]
    s, c = array[0, -1], 1

    for i in range(1, n):
        curr = array[i, :2]

        if prev[0] == curr[0] and prev[1] == curr[1]:
            s += array[i, -1]
            c += 1
        else:
            output[position, :2] = prev
            output[position, -1] = s / c
            position += 1

            prev = curr
            s, c = array[i, -1], 1

    output[position, :2] = prev
    output[position, -1] = s / c
    position += 1
    return output[:position]


@njit
def groupby_min(array):
    """ Faster version of min-groupby of data along the first two columns.
    Input array is supposed to have (N, 3) shape.
    """
    n = len(array)

    output = np.zeros_like(array)
    position = 0

    prev = array[0, :2]
    s = array[0, -1]

    for i in range(1, n):
        curr = array[i, :2]

        if prev[0] == curr[0] and prev[1] == curr[1]:
            s = min(s, array[i, -1])
        else:
            output[position, :2] = prev
            output[position, -1] = s
            position += 1

            prev = curr
            s = array[i, -1]

    output[position, :2] = prev
    output[position, -1] = s
    position += 1
    return output[:position]


@njit
def groupby_max(array):
    """ Faster version of min-groupby of data along the first two columns.
    Input array is supposed to have (N, 3) shape.
    """
    n = len(array)

    output = np.zeros_like(array)
    position = 0

    prev = array[0, :2]
    s = array[0, -1]

    for i in range(1, n):
        curr = array[i, :2]

        if prev[0] == curr[0] and prev[1] == curr[1]:
            s = max(s, array[i, -1])
        else:
            output[position, :2] = prev
            output[position, -1] = s
            position += 1

            prev = curr
            s = array[i, -1]

    output[position, :2] = prev
    output[position, -1] = s
    position += 1
    return output[:position]


@njit
def round_to_array(values, ticks):
    """ Jit-accelerated function to round values from one array to the
    nearest value from the other in a vectorized fashion. Faster than numpy version.

    Parameters
    ----------
    values : array-like
        Array to modify.
    ticks : array-like
        Values to cast to. Must be sorted in the ascending order.

    Returns
    -------
    array-like
        Array with values from `values` rounded to the nearest from corresponding entry of `ticks`.
    """
    for i, p in enumerate(values):
        if p <= ticks[0]:
            values[i] = ticks[0]
        elif p >= ticks[-1]:
            values[i] = ticks[-1]
        else:
            ix = np.searchsorted(ticks, p)

            if abs(ticks[ix] - p) <= abs(ticks[ix-1] - p):
                values[i] = ticks[ix]
            else:
                values[i] = ticks[ix-1]
    return values


@njit
def find_min_max(array):
    """ Get both min and max values in just one pass through array."""
    n = array.size
    max_val = min_val = array[0]
    for i in range(1, n):
        min_val = min(array[i], min_val)
        max_val = max(array[i], max_val)
    return min_val, max_val



def compute_running_mean(x, kernel_size):
    """ Fast analogue of scipy.signal.convolve2d with gaussian filter. """
    k = kernel_size // 2
    padded_x = np.pad(x, (k, k), mode='symmetric')
    cumsum = np.cumsum(padded_x, axis=1)
    cumsum = np.cumsum(cumsum, axis=0)
    return _compute_running_mean_jit(x, kernel_size, cumsum)

@njit
def _compute_running_mean_jit(x, kernel_size, cumsum):
    """ Jit accelerated running mean. """
    #pylint: disable=invalid-name
    k = kernel_size // 2
    result = np.zeros_like(x).astype(np.float32)

    canvas = np.zeros((cumsum.shape[0] + 2, cumsum.shape[1] + 2))
    canvas[1:-1, 1:-1] = cumsum
    cumsum = canvas

    for i in range(k, x.shape[0] + k):
        for j in range(k, x.shape[1] + k):
            d = cumsum[i + k + 1, j + k + 1]
            a = cumsum[i - k, j  - k]
            b = cumsum[i - k, j + 1 + k]
            c = cumsum[i + 1 + k, j - k]
            result[i - k, j - k] = float(d - b - c + a) /  float(kernel_size ** 2)
    return result


def mode(array):
    """ Compute mode of the array along the last axis. """
    nan_mask = np.max(array, axis=-1)
    return nb_mode(array, nan_mask)

@njit
def nb_mode(array, mask):
    """ Compute mode of the array along the last axis. """
    #pylint: disable=not-an-iterable
    i_range, x_range = array.shape[:2]
    temp = np.full((i_range, x_range), np.nan)

    for il in prange(i_range):
        for xl in prange(x_range):
            if not isnan(mask[il, xl]):

                current = array[il, xl, :]
                counter = {}
                frequency = 0
                for i in current:
                    if i in counter:
                        counter[i] += 1
                    else:
                        counter[i] = 0

                    if counter[i] > frequency:
                        element = i
                        frequency = counter[i]

                temp[il, xl] = element
    return temp


@njit
def filter_simplices(simplices, points, matrix, threshold=5.):
    """ Remove simplices outside of matrix. """
    #pylint: disable=consider-using-enumerate
    mask = np.ones(len(simplices), dtype=np.int32)

    for i in range(len(simplices)):
        tri = points[simplices[i]].astype(np.int32)

        middle_i, middle_x = np.mean(tri[:, 0]), np.mean(tri[:, 1])
        heights = np.array([matrix[tri[0, 0], tri[0, 1]],
                            matrix[tri[1, 0], tri[1, 1]],
                            matrix[tri[2, 0], tri[2, 1]]])

        if matrix[int(middle_i), int(middle_x)] < 0 or np.std(heights) > threshold:
            mask[i] = 0

    return simplices[mask == 1]


@njit(parallel=True)
def attr_filter(array, result, window, stride, points, attribute='semblance'):
    """ Compute semblance for the cube. """
    l = points.shape[0]
    for index in prange(l): # pylint: disable=not-an-iterable
        i, j, k = points[index]
        if (i % stride[0] == 0) and (j % stride[1] == 0) and (k % stride[2] == 0):
            region = array[
                max(i - window[0] // 2, 0):min(i + window[0] // 2 + window[0] % 2, array.shape[0]),
                max(j - window[1] // 2, 0):min(j + window[1] // 2 + window[1] % 2, array.shape[1]),
                max(k - window[2] // 2, 0):min(k + window[2] // 2 + window[2] % 2, array.shape[2])
            ]
            if attribute == 'semblance':
                val = semblance(region.copy())
            elif attribute == 'semblance_2':
                val = semblance_2(region.copy())
            elif attribute == 'corr':
                val = local_correlation(region.copy())
            result[i // stride[0], j // stride[1], k // stride[2]] = val
    return result

@njit
def semblance(region):
    """ Marfurt semblance based on paper Marfurt et al.
    `3-D seismic attributes using a semblance-based coherency algorithm
    <http://mcee.ou.edu/aaspi/publications/1998/marfurt_etal_GPHY1998b.pdf>`__. """
    denum = np.sum(region**2) * region.shape[0] * region.shape[1]
    if denum != 0:
        return ((np.sum(np.sum(region, axis=0), axis=0)**2).sum()) / denum
    return 0.

@njit(parallel=True)
def semblance_2(region):
    """ Marfurt semblance v2. """
    region = region.reshape(-1, region.shape[-1])
    covariation = region.dot(region.T)
    s = 0.
    for i in prange(covariation.shape[0]): # pylint: disable=not-an-iterable
        s += covariation[i, i]
    if s != 0:
        return covariation.sum() / (s * len(region))
    return 0.

@njit(parallel=True)
def local_correlation(region):
    """ Correlation in window. """
    center = region[region.shape[0] // 2, region.shape[1] // 2]
    corr = np.zeros((region.shape[0], region.shape[1]))
    for i in range(region.shape[0]): # pylint: disable=not-an-iterable
        for j in range(region.shape[1]):
            cov = np.mean((center - np.mean(center)) * (region[i, j] - np.mean(region[i, j])))
            den = np.std(center) / np.std(region[i, j])
            if den != 0:
                corr[i, j] = cov / den
    return np.mean(corr)

def retrieve_function_arguments(function, dictionary):
    """ Retrieve both positional and keyword arguments for a passed `function` from a `dictionary`.
    Note that retrieved values are removed from the passed `dictionary` in-place. """
    # pylint: disable=protected-access
    parameters = inspect.signature(function).parameters
    arguments_with_defaults = {k: v.default for k, v in parameters.items() if v.default != inspect._empty}
    return {k: dictionary.pop(k, v) for k, v in arguments_with_defaults.items()}<|MERGE_RESOLUTION|>--- conflicted
+++ resolved
@@ -1,13 +1,5 @@
 """ Utility functions. """
-<<<<<<< HEAD
 from math import isnan, atan
-from collections import OrderedDict, defaultdict
-from threading import RLock
-from functools import wraps
-from hashlib import blake2b
-=======
-from math import isnan
->>>>>>> 5c5cc65b
 import inspect
 
 from tqdm import tqdm
