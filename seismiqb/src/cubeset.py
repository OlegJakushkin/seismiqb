""" Contains container for storing dataset of seismic crops. """
#pylint: disable=too-many-lines
import os
from glob import glob
import contextlib

import numpy as np
import h5py
from tqdm.auto import tqdm

from ..batchflow import FilesIndex, DatasetIndex, Dataset, Sampler, Pipeline
from ..batchflow import NumpySampler

from .geometry import SeismicGeometry
from .crop_batch import SeismicCropBatch

from .horizon import Horizon, UnstructuredHorizon
from .metrics import HorizonMetrics
from .plotters import plot_image
from .utils import IndexedDict, round_to_array, gen_crop_coordinates, make_axis_grid, infer_tuple



class SeismicCubeset(Dataset):
    """ Stores indexing structure for dataset of seismic cubes along with additional structures.

    Attributes
    ----------
    geometries : dict
        Mapping from cube names to instances of :class:`~.SeismicGeometry`, which holds information
        about that cube structure. :meth:`~.load_geometries` is used to infer that structure.
        Note that no more that one trace is loaded into the memory at a time.

    labels : dict
        Mapping from cube names to numba-dictionaries, which are mappings from (xline, iline) pairs
        into arrays of heights of horizons for a given cube.
        Note that this arrays preserve order: i-th horizon is always placed into the i-th element of the array.
    """
    #pylint: disable=too-many-public-methods
    def __init__(self, index, batch_class=SeismicCropBatch, preloaded=None, *args, **kwargs):
        """ Initialize additional attributes. """
        if not isinstance(index, FilesIndex):
            index = [index] if isinstance(index, str) else index
            index = FilesIndex(path=index, no_ext=True)
        super().__init__(index, batch_class=batch_class, preloaded=preloaded, *args, **kwargs)
        self.crop_index, self.crop_points = None, None

        self.geometries = IndexedDict({ix: SeismicGeometry(self.index.get_fullpath(ix), process=False)
                                       for ix in self.indices})
        self.labels = IndexedDict({ix: [] for ix in self.indices})
        self.samplers = IndexedDict({ix: None for ix in self.indices})
        self._sampler = None
        self._p, self._bins = None, None

        self.grid_gen, self.grid_info, self.grid_iters = None, None, None
        self.shapes_gen, self.orders_gen = None, None


    @classmethod
    def from_horizon(cls, horizon):
        """ Create dataset from an instance of Horizon. """
        cube_path = horizon.geometry.path
        dataset = SeismicCubeset(cube_path)
        dataset.geometries[0] = horizon.geometry
        dataset.labels[0] = [horizon]
        return dataset


    def __str__(self):
        msg = f'Seismic Cubeset with {len(self)} cube{"s" if len(self) > 1 else ""}:\n'
        for idx in self.indices:
            geometry = self.geometries[idx]
            labels = self.labels.get(idx, [])

            add = f'{repr(geometry)}' if hasattr(geometry, 'cube_shape') else f'{idx}'
            msg += f'    {add}{":" if labels else ""}\n'

            for horizon in labels:
                msg += f'        {horizon.name}\n'
        return msg


    def gen_batch(self, batch_size, shuffle=False, n_iters=None, n_epochs=None, drop_last=False,
                  bar=False, bar_desc=None, iter_params=None, sampler=None):
        """ Allows to pass `sampler` directly to `next_batch` method to avoid re-creating of batch
        during pipeline run.
        """
        #pylint: disable=blacklisted-name
        if n_epochs is not None or shuffle or drop_last:
            raise ValueError('SeismicCubeset does not comply with `n_epochs`, `shuffle`\
                              and `drop_last`. Use `n_iters` instead! ')
        if sampler:
            sampler = sampler if callable(sampler) else sampler.sample
            points = sampler(batch_size * n_iters)

            self.crop_points = points
            self.crop_index = DatasetIndex(points[:, 0])
            return self.crop_index.gen_batch(batch_size, n_iters=n_iters, iter_params=iter_params,
                                             bar=bar, bar_desc=bar_desc)
        return super().gen_batch(batch_size, shuffle=shuffle, n_iters=n_iters, n_epochs=n_epochs,
                                 drop_last=drop_last, bar=bar, bar_desc=bar_desc, iter_params=iter_params)


    def load_geometries(self, logs=True, **kwargs):
        """ Load geometries into dataset-attribute.

        Parameters
        ----------
        logs : bool
            Whether to create logs. If True, .log file is created next to .sgy-cube location.

        Returns
        -------
        SeismicCubeset
            Same instance with loaded geometries.
        """
        for ix in self.indices:
            self.geometries[ix].process(**kwargs)
            if logs:
                self.geometries[ix].log()

    def convert_to_hdf5(self, postfix=''):
        """ Converts every cube in dataset from `.segy` to `.hdf5`. """
        for ix in self.indices:
            self.geometries[ix].make_hdf5(postfix=postfix)


    def create_labels(self, paths=None, filter_zeros=True, dst='labels', labels_class=None, **kwargs):
        """ Create labels (horizons, facies, etc) from given paths.

        Parameters
        ----------
        paths : dict
            Mapping from indices to txt paths with labels.
        dst : str
            Name of attribute to put labels in.

        Returns
        -------
        SeismicCubeset
            Same instance with loaded labels.
        """
        if not hasattr(self, dst):
            setattr(self, dst, IndexedDict({ix: dict() for ix in self.indices}))

        for ix in self.indices:
            if labels_class is None:
                if self.geometries[ix].structured:
                    labels_class = Horizon
                else:
                    labels_class = UnstructuredHorizon

            label_list = [labels_class(path, self.geometries[ix], **kwargs) for path in paths[ix]]
            label_list.sort(key=lambda label: label.h_mean)
            if filter_zeros:
                _ = [getattr(item, 'filter')() for item in label_list]
            getattr(self, dst)[ix] = [item for item in label_list if len(item.points) > 0]

    def dump_labels(self, path, fmt='npy', separate=False):
        """ Dump points to file. """
        for i in range(len(self.indices)):
            for label in self.labels[i]:
                dirname = os.path.dirname(self.index.get_fullpath(self.indices[i]))
                if path[0] == '/':
                    path = path[1:]
                dirname = os.path.join(dirname, path)
                if not os.path.exists(dirname):
                    os.makedirs(dirname)
                name = label.name if separate else 'faults'
                save_to = os.path.join(dirname, name + '.' + fmt)
                label.dump_points(save_to, fmt)


    @property
    def sampler(self):
        """ Lazily create sampler at the time of first access. """
        if self._sampler is None:
            self.create_sampler(p=self._p, bins=self._bins)
        return self._sampler

    @sampler.setter
    def sampler(self, sampler):
        self._sampler = sampler


    def create_sampler(self, mode='hist', p=None, transforms=None, dst='sampler', **kwargs):
        """ Create samplers for every cube and store it in `samplers`
        attribute of passed dataset. Also creates one combined sampler
        and stores it in `sampler` attribute of passed dataset.

        Parameters
        ----------
        mode : str or Sampler
            Type of sampler to be created.
            If 'hist' or 'horizon', then sampler is estimated from given labels.
            If 'numpy', then sampler is created with `kwargs` parameters.
            If instance of Sampler is provided, it must generate points from unit cube.
        p : list
            Weights for each mixture in final sampler.
        transforms : dict
            Mapping from indices to callables. Each callable should define
            way to map point from absolute coordinates (X, Y world-wise) to
            cube local specific and take array of shape (N, 4) as input.

        Notes
        -----
        Passed `dataset` must have `geometries` and `labels` attributes if you want to create HistoSampler.
        """
        #pylint: disable=cell-var-from-loop
        lowcut, highcut = [0, 0, 0], [1, 1, 1]
        transforms = transforms or dict()

        samplers = {}
        if not isinstance(mode, dict):
            mode = {ix: mode for ix in self.indices}

        for ix in self.indices:
            if isinstance(mode[ix], Sampler):
                sampler = mode[ix]

            elif mode[ix] == 'numpy':
                sampler = NumpySampler(**kwargs)

            elif mode[ix] == 'hist' or mode[ix] == 'horizon':
                sampler = 0 & NumpySampler('n', dim=3)
                for i, label in enumerate(self.labels[ix]):
                    label.create_sampler(**kwargs)
                    sampler = sampler | label.sampler
            else:
                sampler = NumpySampler('u', low=0, high=1, dim=3)

            sampler = sampler.truncate(low=lowcut, high=highcut)
            samplers.update({ix: sampler})
        self.samplers = samplers

        # One sampler to rule them all
        p = p or [1/len(self) for _ in self.indices]

        sampler = 0 & NumpySampler('n', dim=4)
        for i, ix in enumerate(self.indices):
            sampler_ = samplers[ix].apply(Modificator(cube_name=ix))
            sampler = sampler | (p[i] & sampler_)
        setattr(self, dst, sampler)

    def modify_sampler(self, dst, mode='iline', low=None, high=None,
                       each=None, each_start=None,
                       to_cube=False, post=None, finish=False, src='sampler'):
        """ Change given sampler to generate points from desired regions.

        Parameters
        ----------
        src : str
            Attribute with Sampler to change.
        dst : str
            Attribute to store created Sampler.
        mode : str
            Axis to modify: ilines/xlines/heights.
        low : float
            Lower bound for truncating.
        high : float
            Upper bound for truncating.
        each : int
            Keep only i-th value along axis.
        each_start : int
            Shift grid for previous parameter.
        to_cube : bool
            Transform sampled values to each cube coordinates.
        post : callable
            Additional function to apply to sampled points.
        finish : bool
            If False, instance of Sampler is put into `dst` and can be modified later.
            If True, `sample` method is put into `dst` and can be called via `D` named-expressions.

        Examples
        --------
        Split into train / test along ilines in 80/20 ratio:

        >>> cubeset.modify_sampler(dst='train_sampler', mode='i', high=0.8)
        >>> cubeset.modify_sampler(dst='test_sampler', mode='i', low=0.9)

        Sample only every 50-th point along xlines starting from 70-th xline:

        >>> cubeset.modify_sampler(dst='train_sampler', mode='x', each=50, each_start=70)

        Notes
        -----
        It is advised to have gap between `high` for train sampler and `low` for test sampler.
        That is done in order to take into account additional seen entries due to crop shape.
        """

        # Parsing arguments
        sampler = getattr(self, src)

        mapping = {'ilines': 0, 'xlines': 1, 'heights': 2,
                   'iline': 0, 'xline': 1, 'i': 0, 'x': 1, 'h': 2}
        axis = mapping[mode]

        low, high = low or 0, high or 1
        each_start = each_start or each

        # Keep only points from region
        if (low != 0) or (high != 1):
            sampler = sampler.truncate(low=low, high=high, prob=high-low,
                                       expr=lambda p: p[:, axis+1])

        # Keep only every `each`-th point
        if each is not None:
            def filter_out(array):
                for cube_name in np.unique(array[:, 0]):
                    shape = self.geometries[cube_name].cube_shape[axis]
                    ticks = np.arange(each_start, shape, each)
                    name_idx = np.asarray(array[:, 0] == cube_name).nonzero()

                    arr = np.rint(array[array[:, 0] == cube_name][:, axis+1].astype(float)*shape).astype(int)
                    array[name_idx, np.full_like(name_idx, axis+1)] = round_to_array(arr, ticks).astype(float) / shape
                return array

            sampler = sampler.apply(filter_out)

        # Change representation of points from unit cube to cube coordinates
        if to_cube:
            def get_shapes(name):
                return self.geometries[name].cube_shape

            def coords_to_cube(array):
                shapes = np.array(list(map(get_shapes, array[:, 0])))
                array[:, 1:] = np.rint(array[:, 1:].astype(float) * shapes).astype(int)
                return array

            sampler = sampler.apply(coords_to_cube)

        # Apply additional transformations to points
        if callable(post):
            sampler = sampler.apply(post)

        if finish:
            setattr(self, dst, sampler.sample)
        else:
            setattr(self, dst, sampler)

    def show_slices(self, idx=0, src_sampler='sampler', n=10000, normalize=False, shape=None,
                    adaptive_slices=False, grid_src='quality_grid', side_view=False, **kwargs):
        """ Show actually sampled slices of desired shape. """
        sampler = getattr(self, src_sampler)
        if callable(sampler):
            #pylint: disable=not-callable
            points = sampler(n)
        else:
            points = sampler.sample(n)
        batch = (self.p.crop(points=points, shape=shape, side_view=side_view,
                             adaptive_slices=adaptive_slices, grid_src=grid_src)
                 .next_batch(self.size))

        unsalted = np.array([batch.unsalt(item) for item in batch.indices])
        background = np.zeros_like(self.geometries[idx].zero_traces)

        for slice_ in np.array(batch.locations)[unsalted == self.indices[idx]]:
            idx_i, idx_x, _ = slice_
            background[idx_i, idx_x] += 1

        if normalize:
            background = (background > 0).astype(int)

        kwargs = {
            'title': f'Sampled slices on {self.indices[idx]}',
            'xlabel': 'ilines', 'ylabel': 'xlines',
            'cmap': 'Reds', 'interpolation': 'bilinear',
            **kwargs
        }
        plot_image(background, **kwargs)
        return batch

    def show_points(self, idx=0, src_labels='labels', **kwargs):
        """ Plot 2D map of points. """
        map_ = np.zeros(self.geometries[idx].cube_shape[:-1])
        for label in getattr(self, src_labels)[idx]:
            map_[label.points[:, 0], label.points[:, 1]] += 1
        labels_class = type(getattr(self, src_labels)[idx][0]).__name__
        map_[map_ == 0] = np.nan
        kwargs = {
            'title': f'{labels_class} on {self.indices[idx]}',
            'xlabel': self.geometries[idx].index_headers[0],
            'ylabel': self.geometries[idx].index_headers[1],
            'cmap': 'Reds',
            **kwargs
        }
        plot_image(map_, **kwargs)


    def load(self, label_dir=None, filter_zeros=True, dst_labels='labels', p=None, bins=None, **kwargs):
        """ Load everything: geometries, point clouds, labels, samplers.

        Parameters
        ----------
        label_dir : str
            Relative path from each cube to directory with labels.
        p : sequence of numbers
            Proportions of different cubes in sampler.
        filter_zeros : bool
            Whether to remove labels on zero-traces.
        """
        _ = kwargs
        label_dir = label_dir or '/INPUTS/HORIZONS/RAW/*'

        paths_txt = {}
        for i in range(len(self)):
            dir_path = '/'.join(self.index.get_fullpath(self.indices[i]).split('/')[:-1])
            label_dir_ = label_dir if isinstance(label_dir, str) else label_dir[self.indices[i]]
            dir_ = dir_path + label_dir_
            paths_txt[self.indices[i]] = glob(dir_)

        self.load_geometries(**kwargs)
        self.create_labels(paths=paths_txt, filter_zeros=filter_zeros, dst=dst_labels, **kwargs)
        self._p, self._bins = p, bins # stored for later sampler creation


    def make_grid(self, cube_name, crop_shape, ilines=None, xlines=None, heights=None,
                  strides=None, overlap=None, overlap_factor=None,
                  batch_size=16, filtering_matrix=None, filter_threshold=0):
        """ Create regular grid of points in cube.
        This method is usually used with `assemble_predict` action of SeismicCropBatch.

        Parameters
        ----------
        cube_name : str
            Reference to cube. Should be valid key for `geometries` attribute.
        crop_shape : sequence
            Shape of model inputs.
        ilines : sequence of two elements
            Location of desired prediction, iline-wise.
            If None, whole cube ranges will be used.
        xlines : sequence of two elements
            Location of desired prediction, xline-wise.
            If None, whole cube ranges will be used.
        heights : sequence of two elements
            Location of desired prediction, depth-wise.
            If None, whole cube ranges will be used.
        strides : float or sequence
            Distance between grid points.
        overlap_factor : float or sequence
            Overlapping ratio of successive crops.
            Can be seen as `how many crops would cross every through point`.
            If both overlap and overlap_factor are provided, overlap_factor will be used.
        batch_size : int
            Amount of returned points per generator call.
        filtering_matrix : ndarray
            Binary matrix of (ilines_len, xlines_len) shape with ones corresponding
            to areas that can be skipped in the grid.
            E.g., a matrix with zeros at places where a horizon is present and ones everywhere else.
            If None, geometry.zero_traces matrix will be used.
        filter_threshold : int or float in [0, 1]
            Exclusive lower bound for non-gap number of points (with 0's in the filtering_matrix)
            in a crop in the grid. Default value is 0.
            If float, proportion from the total number of traces in a crop will be computed.
        """
        #pylint: disable=too-many-branches
        geometry = self.geometries[cube_name]

        if isinstance(overlap_factor, (int, float)):
            overlap_factor = [overlap_factor] * 3
        if strides is None:
            if overlap:
                strides = [c - o for c, o in zip(crop_shape, overlap)]
            elif overlap_factor:
                strides = [max(1, int(item // factor)) for item, factor in zip(crop_shape, overlap_factor)]
            else:
                strides = crop_shape

        if 0 < filter_threshold < 1:
            filter_threshold = int(filter_threshold * np.prod(crop_shape[:2]))

        filtering_matrix = geometry.zero_traces if filtering_matrix is None else filtering_matrix
        if (filtering_matrix.shape != geometry.cube_shape[:2]).all():
            raise ValueError('Filtering_matrix shape must be equal to (ilines_len, xlines_len)')

        ilines = (0, geometry.ilines_len) if ilines is None else ilines
        xlines = (0, geometry.xlines_len) if xlines is None else xlines
        heights = (0, geometry.depth) if heights is None else heights

        # Assert ranges are valid
        if ilines[0] < 0 or xlines[0] < 0 or heights[0] < 0:
            raise ValueError('Ranges must contain within the cube.')

        if ilines[1] > geometry.ilines_len or \
           xlines[1] > geometry.xlines_len or \
           heights[1] > geometry.depth:
            raise ValueError('Ranges must contain within the cube.')

        ilines_grid = make_axis_grid(ilines, strides[0], geometry.ilines_len, crop_shape[0])
        xlines_grid = make_axis_grid(xlines, strides[1], geometry.xlines_len, crop_shape[1])
        heights_grid = make_axis_grid(heights, strides[2], geometry.depth, crop_shape[2])

        # Every point in grid contains reference to cube
        # in order to be valid input for `crop` action of SeismicCropBatch
        grid = []
        for il in ilines_grid:
            for xl in xlines_grid:
                if np.prod(crop_shape[:2]) - np.sum(filtering_matrix[il: il + crop_shape[0],
                                                                     xl: xl + crop_shape[1]]) > filter_threshold:
                    for h in heights_grid:
                        point = [cube_name, il, xl, h]
                        grid.append(point)
        grid = np.array(grid, dtype=object)

        # Creating and storing all the necessary things
        # Check if grid is not empty
        shifts = np.array([ilines[0], xlines[0], heights[0]])
        if len(grid) > 0:
            grid_gen = (grid[i:i+batch_size]
                        for i in range(0, len(grid), batch_size))
            grid_array = grid[:, 1:].astype(int) - shifts
        else:
            grid_gen = iter(())
            grid_array = []

        predict_shape = (ilines[1] - ilines[0],
                         xlines[1] - xlines[0],
                         heights[1] - heights[0])

        self.grid_gen = lambda: next(grid_gen)
        self.grid_iters = - (-len(grid) // batch_size)
        self.grid_info = {
            'grid_array': grid_array,
            'predict_shape': predict_shape,
            'crop_shape': crop_shape,
            'strides': strides,
            'cube_name': cube_name,
            'geometry': geometry,
            'range': [ilines, xlines, heights],
            'shifts': shifts,
            'length': len(grid_array),
            'unfiltered_length': len(ilines_grid) * len(xlines_grid) * len(heights_grid)
        }


    def mask_to_horizons(self, src, cube_name, threshold=0.5, averaging='mean', minsize=0,
                         dst='predicted_horizons', prefix='predict', src_grid_info='grid_info'):
        """ Convert mask to a list of horizons.

        Parameters
        ----------
        src : str or array
            Source-mask. Can be either a name of attribute or mask itself.
        dst : str
            Attribute to write the horizons in.
        threshold : float
            Parameter of mask-thresholding.
        averaging : str
            Method of pandas.groupby used for finding the center of a horizon
            for each (iline, xline).
        minsize : int
            Minimum length of a horizon to be saved.
        prefix : str
            Name of horizon to use.
        """
        #TODO: add `chunks` mode
        mask = getattr(self, src) if isinstance(src, str) else src

        grid_info = getattr(self, src_grid_info)

        horizons = Horizon.from_mask(mask, grid_info,
                                     threshold=threshold, averaging=averaging, minsize=minsize, prefix=prefix)
        if not hasattr(self, dst):
            setattr(self, dst, IndexedDict({ix: dict() for ix in self.indices}))

        getattr(self, dst)[cube_name] = horizons


    def merge_horizons(self, src, mean_threshold=2.0, adjacency=3, minsize=50):
        """ Iteratively try to merge every horizon in a list to every other, until there are no possible merges. """
        horizons = getattr(self, src)
        horizons = Horizon.merge_list(horizons, mean_threshold=mean_threshold, adjacency=adjacency, minsize=minsize)
        if isinstance(src, str):
            setattr(self, src, horizons)


    def compare_to_labels(self, horizon, src_labels='labels', offset=0, absolute=True,
                          printer=print, hist=True, plot=True):
        """ Compare given horizon to labels in dataset.

        Parameters
        ----------
        horizon : :class:`.Horizon`
            Horizon to evaluate.
        offset : number
            Value to shift horizon down. Can be used to take into account different counting bases.
        """
        for idx in self.indices:
            if horizon.geometry.name == self.geometries[idx].name:
                horizons_to_compare = getattr(self, src_labels)[idx]
                break
        HorizonMetrics([horizon, horizons_to_compare]).evaluate('compare', agg=None,
                                                                absolute=absolute, offset=offset,
                                                                printer=printer, hist=hist, plot=plot)


    def show_slide(self, loc, idx=0, axis='iline', zoom_slice=None, mode='overlap', backend='matplotlib', **kwargs):
        """ Show full slide of the given cube on the given line.

        Parameters
        ----------
        loc : int
            Number of slide to load.
        axis : int
            Number of axis to load slide along.
        zoom_slice : tuple
            Tuple of slices to apply directly to 2d images.
        idx : str, int
            Number of cube in the index to use.
        mode : str
            Way of showing results. Can be either `overlap` or `separate`.
        backend : str
            Backend to use for render. Can be either 'plotly' or 'matplotlib'. Whenever
            using 'plotly', also use slices to make the rendering take less time.
        """
        components = ('images', 'masks') if list(self.labels.values())[0] else ('images',)
        cube_name = self.indices[idx]
        geometry = self.geometries[cube_name]
        crop_shape = np.array(geometry.cube_shape)

        axis = geometry.parse_axis(axis)
        point = np.array([[cube_name, 0, 0, 0]], dtype=object)
        point[0, axis + 1] = loc
        crop_shape[axis] = 1

        pipeline = (Pipeline()
                    .crop(points=point, shape=crop_shape)
                    .load_cubes(dst='images')
                    .scale(mode='q', src='images'))

        if 'masks' in components:
            indices = kwargs.pop('indices', -1)
            width = kwargs.pop('width', 5)
            labels_pipeline = (Pipeline()
                               .create_masks(dst='masks', width=width, indices=indices))

            pipeline = pipeline + labels_pipeline

        batch = (pipeline << self).next_batch(len(self), n_epochs=None)
        imgs = [np.squeeze(getattr(batch, comp)) for comp in components]
        xticks = list(range(imgs[0].shape[0]))
        yticks = list(range(imgs[0].shape[1]))

        if zoom_slice:
            imgs = [img[zoom_slice] for img in imgs]
            xticks = xticks[zoom_slice[0]]
            yticks = yticks[zoom_slice[1]]

        # Plotting defaults
        if axis in [0, 1]:
            header = geometry.index_headers[axis]
            xlabel = geometry.index_headers[1 - axis]
            ylabel = 'depth'
            total = geometry.lens[axis]
        if axis == 2:
            header = 'Depth'
            xlabel = geometry.index_headers[0]
            ylabel = geometry.index_headers[1]
            total = geometry.depth

        kwargs = {
            'mode': mode,
            'backend': backend,
            'title': (f'Data slice on `{geometry.name}`' +
                      f'\n {header} {loc} out of {total}'),
            'xlabel': xlabel,
            'ylabel': ylabel,
            'xticks': xticks[::max(1, round(len(xticks)//8/100))*100],
            'yticks': yticks[::max(1, round(len(yticks)//10/100))*100][::-1],
            'y': 1.02,
            **kwargs
        }

        plot_image(imgs, **kwargs)
        return batch


    def make_extension_grid(self, cube_name, crop_shape, labels_src='predicted_labels',
                            stride=10, batch_size=16, coverage=True, **kwargs):
        """ Create a non-regular grid of points in a cube for extension procedure.
        Each point defines an upper rightmost corner of a crop which contains a holey
        horizon.

        Parameters
        ----------
        cube_name : str
            Reference to the cube. Should be a valid key for the `labels_src` attribute.
        crop_shape : sequence
            The desired shape of the crops.
            Note that final shapes are made in both xline and iline directions. So if
            crop_shape is (1, 64, 64), crops of both (1, 64, 64) and (64, 1, 64) shape
            will be defined.
        labels_src : str or instance of :class:`.Horizon`
            Horizon to be extended.
        stride : int
            Distance between a horizon border and a corner of a crop.
        batch_size : int
            Batch size fed to the model.
        coverage : bool or array, optional
            A boolean array of size (ilines_len, xlines_len) indicating points that will
            not be used as new crop coordinates, e.g. already covered points.
            If True then coverage array will be initialized with zeros and updated with
            covered points.
            If False then all points from the horizon border will be used.
        """
        horizon = getattr(self, labels_src)[cube_name][0] if isinstance(labels_src, str) else labels_src

        zero_traces = horizon.geometry.zero_traces
        hor_matrix = horizon.full_matrix.astype(np.int32)
        coverage_matrix = np.zeros_like(zero_traces) if isinstance(coverage, bool) else coverage

        # get horizon boundary points in horizon.matrix coordinates
        border_points = np.array(list(zip(*np.where(horizon.boundaries_matrix))))

        # shift border_points to global coordinates
        border_points[:, 0] += horizon.i_min
        border_points[:, 1] += horizon.x_min

        crops, orders, shapes = [], [], []

        for i, point in enumerate(border_points):
            if coverage_matrix[point[0], point[1]] == 1:
                continue

            result = gen_crop_coordinates(point,
                                          hor_matrix, zero_traces,
                                          stride, crop_shape,
                                          horizon.FILL_VALUE, **kwargs)
            if not result:
                continue
            new_point, shape, order = result
            crops.extend(new_point)
            shapes.extend(shape)
            orders.extend(order)

            if coverage is not False:
                for _point, _shape in zip(new_point, shape):
                    coverage_matrix[_point[0]: _point[0] + _shape[0],
                                    _point[1]: _point[1] + _shape[1]] = 1

        crops = np.array(crops, dtype=np.object).reshape(-1, 3)
        cube_names = np.array([cube_name] * len(crops), dtype=np.object).reshape(-1, 1)
        shapes = np.array(shapes)
        crops = np.concatenate([cube_names, crops], axis=1)

        crops_gen = (crops[i:i+batch_size]
                     for i in range(0, len(crops), batch_size))
        shapes_gen = (shapes[i:i+batch_size]
                      for i in range(0, len(shapes), batch_size))
        orders_gen = (orders[i:i+batch_size]
                      for i in range(0, len(orders), batch_size))

        self.grid_gen = lambda: next(crops_gen)
        self.shapes_gen = lambda: next(shapes_gen)
        self.orders_gen = lambda: next(orders_gen)
        self.grid_iters = - (-len(crops) // batch_size)
        self.grid_info = {'cube_name': cube_name,
                          'geometry': horizon.geometry}


    def assemble_crops(self, crops, grid_info='grid_info', order=None, fill_value=0):
        """ Glue crops together in accordance to the grid.

        Note
        ----
        In order to use this action you must first call `make_grid` method of SeismicCubeset.

        Parameters
        ----------
        crops : sequence
            Sequence of crops.
        grid_info : dict or str
            Dictionary with information about grid. Should be created by `make_grid` method.
        order : tuple of int
            Axes-param for `transpose`-operation, applied to a mask before fetching point clouds.
            Default value of (2, 0, 1) is applicable to standart pipeline with one `rotate_axes`
            applied to images-tensor.
        fill_value : float
            Fill_value for background array if `len(crops) == 0`.

        Returns
        -------
        np.ndarray
            Assembled array of shape `grid_info['predict_shape']`.
        """
        if isinstance(grid_info, str):
            if not hasattr(self, grid_info):
                raise ValueError('Pass grid_info dictionary or call `make_grid` method to create grid_info.')
            grid_info = getattr(self, grid_info)

        # Do nothing if number of crops differ from number of points in the grid.
        if len(crops) != len(grid_info['grid_array']):
            raise ValueError('Length of crops must be equal to number of crops in a grid')
        order = order or (2, 0, 1)
        crops = np.array(crops)
        if len(crops) != 0:
            fill_value = np.min(crops)

        grid_array = grid_info['grid_array']
        crop_shape = grid_info['crop_shape']
        background = np.full(grid_info['predict_shape'], fill_value)

        for j, (i, x, h) in enumerate(grid_array):
            crop_slice, background_slice = [], []

            for k, start in enumerate((i, x, h)):
                if start >= 0:
                    end = min(background.shape[k], start + crop_shape[k])
                    crop_slice.append(slice(0, end - start))
                    background_slice.append(slice(start, end))
                else:
                    crop_slice.append(slice(-start, None))
                    background_slice.append(slice(None))

            crop = np.transpose(crops[j], order)
            crop = crop[crop_slice]
            previous = background[background_slice]
            background[background_slice] = np.maximum(crop, previous)

        return background

<<<<<<< HEAD


class Modificator:
    """ Converts array to `object` dtype and prepends the `cube_name` column.
    Picklable, unlike inline lambda function.
    """
    def __init__(self, cube_name):
        self.cube_name = cube_name

    def __call__(self, points):
        points = points.astype(np.object)
        return np.concatenate([np.full((len(points), 1), self.cube_name), points], axis=1)
=======
    def make_prediction(self, path_hdf5, pipeline, crop_shape, crop_stride,
                        idx=0, src='predictions', chunk_shape=None, chunk_stride=None, batch_size=8,
                        pbar=True):
        """ Create hdf5 file with prediction.

        Parameters
        ----------
        path_hdf5 : str

        pipeline : Pipeline
            pipeline for inference
        crop_shape : int, tuple or None
            shape of crops. Must be the same as defined in pipeline.
        crop_stride : int
            stride for crops
        idx : int
            index of cube to infer
        src : str
            pipeline variable for predictions
        chunk_shape : int, tuple or None
            shape of chunks.
        chunk_stride : int
            stride for chunks
        batch_size : int

        pbar : bool
            progress bar
        """
        geometry = self.geometries[idx]
        chunk_shape = infer_tuple(chunk_shape, geometry.cube_shape)
        chunk_stride = infer_tuple(chunk_stride, chunk_shape)

        cube_shape = geometry.cube_shape
        chunk_grid = [
            make_axis_grid((0, cube_shape[i]), chunk_stride[i], cube_shape[i], crop_shape[i])
            for i in range(2)
        ]
        chunk_grid = np.stack(np.meshgrid(*chunk_grid), axis=-1).reshape(-1, 2)

        if os.path.exists(path_hdf5):
            os.remove(path_hdf5)

        if pbar:
            total = 0
            for i_min, x_min in chunk_grid:
                i_max = min(i_min+chunk_shape[0], cube_shape[0])
                x_max = min(x_min+chunk_shape[1], cube_shape[1])
                self.make_grid(
                    self.indices[idx], crop_shape,
                    [i_min, i_max], [x_min, x_max], [0, geometry.depth-1],
                    strides=crop_stride, batch_size=batch_size
                )
                total += self.grid_iters

        with h5py.File(path_hdf5, "a") as file_hdf5:
            aggregation_map = np.zeros(cube_shape[:-1])
            cube_hdf5 = file_hdf5.create_dataset('cube', cube_shape)
            context = tqdm(total=total) if pbar else contextlib.suppress()
            with context as progress_bar:
                for i_min, x_min in chunk_grid:
                    i_max = min(i_min+chunk_shape[0], cube_shape[0])
                    x_max = min(x_min+chunk_shape[1], cube_shape[1])
                    self.make_grid(
                        self.indices[idx], crop_shape,
                        [i_min, i_max], [x_min, x_max], [0, geometry.depth-1],
                        strides=crop_stride, batch_size=batch_size
                    )
                    chunk_pipeline = pipeline << self
                    for _ in range(self.grid_iters):
                        _ = chunk_pipeline.next_batch(len(self))
                        if pbar:
                            progress_bar.update()

                    # Write to hdf5
                    slices = tuple([slice(*item) for item in self.grid_info['range']])
                    prediction = self.assemble_crops(chunk_pipeline.v(src), order=(0, 1, 2))
                    aggregation_map[tuple(slices[:-1])] += 1
                    cube_hdf5[slices[0], slices[1], slices[2]] = +prediction
                cube_hdf5[:] = cube_hdf5 / np.expand_dims(aggregation_map, axis=-1)
>>>>>>> d2e2fff2
<|MERGE_RESOLUTION|>--- conflicted
+++ resolved
@@ -819,20 +819,6 @@
 
         return background
 
-<<<<<<< HEAD
-
-
-class Modificator:
-    """ Converts array to `object` dtype and prepends the `cube_name` column.
-    Picklable, unlike inline lambda function.
-    """
-    def __init__(self, cube_name):
-        self.cube_name = cube_name
-
-    def __call__(self, points):
-        points = points.astype(np.object)
-        return np.concatenate([np.full((len(points), 1), self.cube_name), points], axis=1)
-=======
     def make_prediction(self, path_hdf5, pipeline, crop_shape, crop_stride,
                         idx=0, src='predictions', chunk_shape=None, chunk_stride=None, batch_size=8,
                         pbar=True):
@@ -912,4 +898,14 @@
                     aggregation_map[tuple(slices[:-1])] += 1
                     cube_hdf5[slices[0], slices[1], slices[2]] = +prediction
                 cube_hdf5[:] = cube_hdf5 / np.expand_dims(aggregation_map, axis=-1)
->>>>>>> d2e2fff2
+
+class Modificator:
+    """ Converts array to `object` dtype and prepends the `cube_name` column.
+    Picklable, unlike inline lambda function.
+    """
+    def __init__(self, cube_name):
+        self.cube_name = cube_name
+
+    def __call__(self, points):
+        points = points.astype(np.object)
+        return np.concatenate([np.full((len(points), 1), self.cube_name), points], axis=1)