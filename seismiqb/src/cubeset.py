""" Contains container for storing dataset of seismic crops. """
#pylint: disable=too-many-lines
from glob import glob

import numpy as np

from ..batchflow import Dataset, Sampler, DatasetIndex, Pipeline
from ..batchflow import NumpySampler, ConstantSampler

from .geometry import SeismicGeometry
from .crop_batch import SeismicCropBatch

from .horizon import Horizon, UnstructuredHorizon
from .metrics import HorizonMetrics
from .plotters import plot_image
from .utils import IndexedDict, round_to_array, gen_crop_coordinates

def astype_object(array):
    """ Converts array to `object` dtype. Picklable, unlike inline lambda function. """
    return array.astype(np.object)


class SeismicCubeset(Dataset):
    """ Stores indexing structure for dataset of seismic cubes along with additional structures.

    Attributes
    ----------
    geometries : dict
        Mapping from cube names to instances of :class:`~.SeismicGeometry`, which holds information
        about that cube structure. :meth:`~.load_geometries` is used to infer that structure.
        Note that no more that one trace is loaded into the memory at a time.

    labels : dict
        Mapping from cube names to numba-dictionaries, which are mappings from (xline, iline) pairs
        into arrays of heights of horizons for a given cube.
        Note that this arrays preserve order: i-th horizon is always placed into the i-th element of the array.
    """
    #pylint: disable=too-many-public-methods
    def __init__(self, index, batch_class=SeismicCropBatch, preloaded=None, *args, **kwargs):
        """ Initialize additional attributes. """
        super().__init__(index, batch_class=batch_class, preloaded=preloaded, *args, **kwargs)
        self.crop_index, self.crop_points = None, None

        self.geometries = IndexedDict({ix: SeismicGeometry(self.index.get_fullpath(ix), process=False)
                                       for ix in self.indices})
        self.labels = IndexedDict({ix: dict() for ix in self.indices})
        self.samplers = IndexedDict({ix: None for ix in self.indices})
        self._sampler = None
        self._p, self._bins = None, None

        self.grid_gen, self.grid_info, self.grid_iters = None, None, None
        self.shapes_gen, self.orders_gen = None, None

    def __str__(self):
        msg = f'Seismic Cubeset with {len(self)} cube{"s" if len(self) > 1 else ""}:\n'
        for idx in self.indices:
            geometry = self.geometries[idx]
            labels = self.labels.get(idx, [])

            add = f'{repr(geometry)}' if hasattr(geometry, 'cube_shape') else f'{idx}'
            msg += f'    {add}{":" if labels else ""}\n'

            for horizon in labels:
                msg += f'        {horizon.name}\n'
        return msg


    def gen_batch(self, batch_size, shuffle=False, n_iters=None, n_epochs=None, drop_last=False,
                  bar=False, bar_desc=None, iter_params=None, sampler=None):
        """ Allows to pass `sampler` directly to `next_batch` method to avoid re-creating of batch
        during pipeline run.
        """
        #pylint: disable=blacklisted-name
        if n_epochs is not None or shuffle or drop_last:
            raise ValueError('SeismicCubeset does not comply with `n_epochs`, `shuffle`\
                              and `drop_last`. Use `n_iters` instead! ')
        if sampler:
            sampler = sampler if callable(sampler) else sampler.sample
            points = sampler(batch_size * n_iters)

            self.crop_points = points
            self.crop_index = DatasetIndex(points[:, 0])
            return self.crop_index.gen_batch(batch_size, n_iters=n_iters, iter_params=iter_params,
                                             bar=bar, bar_desc=bar_desc)
        return super().gen_batch(batch_size, shuffle=shuffle, n_iters=n_iters, n_epochs=n_epochs,
                                 drop_last=drop_last, bar=bar, bar_desc=bar_desc, iter_params=iter_params)


    def load_geometries(self, logs=True, **kwargs):
        """ Load geometries into dataset-attribute.

        Parameters
        ----------
        logs : bool
            Whether to create logs. If True, .log file is created next to .sgy-cube location.

        Returns
        -------
        SeismicCubeset
            Same instance with loaded geometries.
        """
        for ix in self.indices:
            self.geometries[ix].process(**kwargs)
            if logs:
                self.geometries[ix].log()

    def convert_to_hdf5(self, postfix=''):
        """ Converts every cube in dataset from `.segy` to `.hdf5`. """
        for ix in self.indices:
            self.geometries[ix].make_hdf5(postfix=postfix)


    def create_labels(self, paths=None, filter_zeros=True, dst='labels', labels_class=None, **kwargs):
        """ Create labels (horizons, facies, etc) from given paths.

        Parameters
        ----------
        paths : dict
            Mapping from indices to txt paths with labels.
        dst : str
            Name of attribute to put labels in.

        Returns
        -------
        SeismicCubeset
            Same instance with loaded labels.
        """
        if not hasattr(self, dst):
            setattr(self, dst, IndexedDict({ix: dict() for ix in self.indices}))

        for ix in self.indices:
            if labels_class is None:
                if self.geometries[ix].structured:
                    labels_class = Horizon
                else:
                    labels_class = UnstructuredHorizon

            horizon_list = [labels_class(path, self.geometries[ix], **kwargs) for path in paths[ix]]
            horizon_list.sort(key=lambda horizon: horizon.h_mean)
            if filter_zeros:
                _ = [getattr(horizon, 'filter_points')() for horizon in horizon_list]
            getattr(self, dst)[ix] = horizon_list

    @property
    def sampler(self):
        """ Lazily create sampler at the time of first access. """
        if self._sampler is None:
            self.create_sampler(p=self._p, bins=self._bins)
        return self._sampler

    @sampler.setter
    def sampler(self, sampler):
        self._sampler = sampler


    def create_sampler(self, mode='hist', p=None, transforms=None, dst='sampler', **kwargs):
        """ Create samplers for every cube and store it in `samplers`
        attribute of passed dataset. Also creates one combined sampler
        and stores it in `sampler` attribute of passed dataset.

        Parameters
        ----------
        mode : str or Sampler
            Type of sampler to be created.
            If 'hist' or 'horizon', then sampler is estimated from given labels.
            If 'numpy', then sampler is created with `kwargs` parameters.
            If instance of Sampler is provided, it must generate points from unit cube.
        p : list
            Weights for each mixture in final sampler.
        transforms : dict
            Mapping from indices to callables. Each callable should define
            way to map point from absolute coordinates (X, Y world-wise) to
            cube local specific and take array of shape (N, 4) as input.

        Notes
        -----
        Passed `dataset` must have `geometries` and `labels` attributes if you want to create HistoSampler.
        """
        #pylint: disable=cell-var-from-loop
        lowcut, highcut = [0, 0, 0], [1, 1, 1]
        transforms = transforms or dict()

        samplers = {}
        if not isinstance(mode, dict):
            mode = {ix: mode for ix in self.indices}

        for ix in self.indices:
            if isinstance(mode[ix], Sampler):
                sampler = mode[ix]

            elif mode[ix] == 'numpy':
                sampler = NumpySampler(**kwargs)

            elif mode[ix] == 'hist' or mode[ix] == 'horizon':
                sampler = 0 & NumpySampler('n', dim=3)
                for i, horizon in enumerate(self.labels[ix]):
                    horizon.create_sampler(**kwargs)
                    sampler = sampler | horizon.sampler
            else:
                sampler = NumpySampler('u', low=0, high=1, dim=3)

            sampler = sampler.truncate(low=lowcut, high=highcut)
            samplers.update({ix: sampler})
        self.samplers = samplers

        # One sampler to rule them all
        p = p or [1/len(self) for _ in self.indices]

        sampler = 0 & NumpySampler('n', dim=4)
        for i, ix in enumerate(self.indices):
            sampler_ = (ConstantSampler(ix)
                        & samplers[ix].apply(astype_object))
            sampler = sampler | (p[i] & sampler_)
        setattr(self, dst, sampler)

    def modify_sampler(self, dst, mode='iline', low=None, high=None,
                       each=None, each_start=None,
                       to_cube=False, post=None, finish=False, src='sampler'):
        """ Change given sampler to generate points from desired regions.

        Parameters
        ----------
        src : str
            Attribute with Sampler to change.
        dst : str
            Attribute to store created Sampler.
        mode : str
            Axis to modify: ilines/xlines/heights.
        low : float
            Lower bound for truncating.
        high : float
            Upper bound for truncating.
        each : int
            Keep only i-th value along axis.
        each_start : int
            Shift grid for previous parameter.
        to_cube : bool
            Transform sampled values to each cube coordinates.
        post : callable
            Additional function to apply to sampled points.
        finish : bool
            If False, instance of Sampler is put into `dst` and can be modified later.
            If True, `sample` method is put into `dst` and can be called via `D` named-expressions.

        Examples
        --------
        Split into train / test along ilines in 80/20 ratio:

        >>> cubeset.modify_sampler(dst='train_sampler', mode='i', high=0.8)
        >>> cubeset.modify_sampler(dst='test_sampler', mode='i', low=0.9)

        Sample only every 50-th point along xlines starting from 70-th xline:

        >>> cubeset.modify_sampler(dst='train_sampler', mode='x', each=50, each_start=70)

        Notes
        -----
        It is advised to have gap between `high` for train sampler and `low` for test sampler.
        That is done in order to take into account additional seen entries due to crop shape.
        """

        # Parsing arguments
        sampler = getattr(self, src)

        mapping = {'ilines': 0, 'xlines': 1, 'heights': 2,
                   'iline': 0, 'xline': 1, 'i': 0, 'x': 1, 'h': 2}
        axis = mapping[mode]

        low, high = low or 0, high or 1
        each_start = each_start or each

        # Keep only points from region
        if (low != 0) or (high != 1):
            sampler = sampler.truncate(low=low, high=high, prob=high-low,
                                       expr=lambda p: p[:, axis+1])

        # Keep only every `each`-th point
        if each is not None:
            def filter_out(array):
                for cube_name in np.unique(array[:, 0]):
                    shape = self.geometries[cube_name].cube_shape[axis]
                    ticks = np.arange(each_start, shape, each)
                    name_idx = np.asarray(array[:, 0] == cube_name).nonzero()

                    arr = np.rint(array[array[:, 0] == cube_name][:, axis+1].astype(float)*shape).astype(int)
                    array[name_idx, np.full_like(name_idx, axis+1)] = round_to_array(arr, ticks).astype(float) / shape
                return array

            sampler = sampler.apply(filter_out)

        # Change representation of points from unit cube to cube coordinates
        if to_cube:
            def get_shapes(name):
                return self.geometries[name].cube_shape

            def coords_to_cube(array):
                shapes = np.array(list(map(get_shapes, array[:, 0])))
                array[:, 1:] = np.rint(array[:, 1:].astype(float) * shapes).astype(int)
                return array

            sampler = sampler.apply(coords_to_cube)

        # Apply additional transformations to points
        if callable(post):
            sampler = sampler.apply(post)

        if finish:
            setattr(self, dst, sampler.sample)
        else:
            setattr(self, dst, sampler)

    def show_slices(self, idx=0, src_sampler='sampler', n=10000, normalize=False, shape=None,
                    make_slices=True, side_view=False, **kwargs):
        """ Show actually sampled slices of desired shape. """
        sampler = getattr(self, src_sampler)
        if callable(sampler):
            #pylint: disable=not-callable
            points = sampler(n)
        else:
            points = sampler.sample(n)
        batch = (self.p.crop(points=points, shape=shape, make_slices=make_slices, side_view=side_view)
                 .next_batch(self.size))

        unsalted = np.array([batch.unsalt(item) for item in batch.indices])
        background = np.zeros_like(self.geometries[idx].zero_traces)

        for slice_ in np.array(batch.slices)[unsalted == self.indices[idx]]:
            idx_i, idx_x, _ = slice_
            background[idx_i, idx_x] += 1

        if normalize:
            background = (background > 0).astype(int)

        kwargs = {
            'title': f'Sampled slices on {self.indices[idx]}',
            'xlabel': 'ilines', 'ylabel': 'xlines',
            'cmap': 'Reds', 'interpolation': 'bilinear',
            **kwargs
        }
        plot_image(background, **kwargs)
        return batch


    def load(self, horizon_dir=None, filter_zeros=True, dst_labels='labels', p=None, bins=None, **kwargs):
        """ Load everything: geometries, point clouds, labels, samplers.

        Parameters
        ----------
        horizon_dir : str
            Relative path from each cube to directory with horizons.
        p : sequence of numbers
            Proportions of different cubes in sampler.
        filter_zeros : bool
            Whether to remove labels on zero-traces.
        """
        _ = kwargs
        horizon_dir = horizon_dir or '/BEST_HORIZONS/*'

        paths_txt = {}
        for i in range(len(self)):
            dir_path = '/'.join(self.index.get_fullpath(self.indices[i]).split('/')[:-1])
            dir_ = dir_path + horizon_dir
            paths_txt[self.indices[i]] = glob(dir_)

        self.load_geometries(**kwargs)
        self.create_labels(paths=paths_txt, filter_zeros=filter_zeros, dst=dst_labels)
        self._p, self._bins = p, bins # stored for later sampler creation


    def make_grid(self, cube_name, crop_shape, ilines_range, xlines_range, h_range, strides=None, batch_size=16):
        """ Create regular grid of points in cube.
        This method is usually used with `assemble_predict` action of SeismicCropBatch.

        Parameters
        ----------
        cube_name : str
            Reference to cube. Should be valid key for `geometries` attribute.
        crop_shape : array-like
            Shape of model inputs.
        ilines_range : array-like of two elements
            Location of desired prediction, iline-wise.
        xlines_range : array-like of two elements
            Location of desired prediction, xline-wise.
        h_range : array-like of two elements
            Location of desired prediction, depth-wise.
        strides : array-like
            Distance between grid points.
        batch_size : int
            Amount of returned points per generator call.
        """
        geom = self.geometries[cube_name]
        strides = strides or crop_shape

        # Assert ranges are valid
        if ilines_range[0] < 0 or \
           xlines_range[0] < 0 or \
           h_range[0] < 0:
            raise ValueError('Ranges must contain in the cube.')

        if ilines_range[1] >= geom.ilines_len or \
           xlines_range[1] >= geom.xlines_len or \
           h_range[1] >= geom.depth:
            raise ValueError('Ranges must contain in the cube.')

        # Make separate grids for every axis
        def _make_axis_grid(axis_range, stride, length, crop_shape):
            grid = np.arange(*axis_range, stride)
            grid_ = [x for x in grid if x + crop_shape < length]
            if len(grid) != len(grid_):
                grid_ += [axis_range[1] - crop_shape]
            return sorted(grid_)

        ilines = _make_axis_grid(ilines_range, strides[0], geom.ilines_len, crop_shape[0])
        xlines = _make_axis_grid(xlines_range, strides[1], geom.xlines_len, crop_shape[1])
        hs = _make_axis_grid(h_range, strides[2], geom.depth, crop_shape[2])

        # Every point in grid contains reference to cube
        # in order to be valid input for `crop` action of SeismicCropBatch
        grid = []
        for il in ilines:
            for xl in xlines:
                for h in hs:
                    point = [cube_name, il, xl, h]
                    grid.append(point)
        grid = np.array(grid, dtype=object)

        # Creating and storing all the necessary things
        grid_gen = (grid[i:i+batch_size]
                    for i in range(0, len(grid), batch_size))

        offsets = np.array([min(grid[:, 1]),
                            min(grid[:, 2]),
                            min(grid[:, 3])])

        predict_shape = (ilines_range[1] - ilines_range[0],
                         xlines_range[1] - xlines_range[0],
                         h_range[1] - h_range[0])

        grid_array = grid[:, 1:].astype(int) - offsets

        self.grid_gen = lambda: next(grid_gen)
        self.grid_iters = - (-len(grid) // batch_size)
        self.grid_info = {
            'grid_array': grid_array,
            'predict_shape': predict_shape,
            'crop_shape': crop_shape,
            'cube_name': cube_name,
            'geom': geom,
            'range': [ilines_range, xlines_range, h_range]
        }


    def mask_to_horizons(self, src, cube_name, threshold=0.5, averaging='mean', minsize=0,
                         dst='predicted_horizons', prefix='predict', src_grid_info='grid_info'):
        """ Convert mask to a list of horizons.

        Parameters
        ----------
        src : str or array
            Source-mask. Can be either a name of attribute or mask itself.
        dst : str
            Attribute to write the horizons in.
        threshold : float
            Parameter of mask-thresholding.
        averaging : str
            Method of pandas.groupby used for finding the center of a horizon
            for each (iline, xline).
        minsize : int
            Minimum length of a horizon to be saved.
        prefix : str
            Name of horizon to use.
        """
        #TODO: add `chunks` mode
        mask = getattr(self, src) if isinstance(src, str) else src
<<<<<<< HEAD
        horizons = Horizon.from_mask(mask, self.grid_info, threshold=threshold,
                                     averaging=averaging, minsize=minsize, prefix=prefix)
        setattr(self, dst, horizons)
=======

        grid_info = getattr(self, src_grid_info)

        horizons = Horizon.from_mask(mask, grid_info,
                                     threshold=threshold, averaging=averaging, minsize=minsize, prefix=prefix)
        if not hasattr(self, dst):
            setattr(self, dst, IndexedDict({ix: dict() for ix in self.indices}))

        getattr(self, dst)[cube_name] = horizons
        return self
>>>>>>> 1648ea0f


    def merge_horizons(self, src, mean_threshold=2.0, adjacency=3, minsize=50):
        """ !!. """
        horizons = getattr(self, src)
        horizons = Horizon.merge_list(horizons, mean_threshold=mean_threshold, adjacency=adjacency, minsize=minsize)
        if isinstance(src, str):
            setattr(self, src, horizons)


    def compare_to_labels(self, horizon, src_labels='labels', offset=0, absolute=True,
                          printer=print, hist=True, plot=True):
        """ Compare given horizon to labels in dataset.

        Parameters
        ----------
        horizon : :class:`.Horizon`
            Horizon to evaluate.
        offset : number
            Value to shift horizon down. Can be used to take into account different counting bases.
        """
        for idx in self.indices:
            if horizon.geometry.name == self.geometries[idx].name:
                horizons_to_compare = getattr(self, src_labels)[idx]
                break
        HorizonMetrics([horizon, horizons_to_compare]).evaluate('compare', agg=None,
                                                                absolute=absolute, offset=offset,
                                                                printer=printer, hist=hist, plot=plot)


    def show_slide(self, idx=0, n_line=0, axis='iline', mode='overlap', backend='matplotlib', **kwargs):
        """ Show full slide of the given cube on the given line.

        Parameters
        ----------
        idx : str, int
            Number of cube in the index to use.
        axis : str
            Axis to cut along. Can be either `iline` or `xline`.
        n_line : int
            Number of line to show.
        mode : str
            Way of showing results. Can be either `overlap` or `separate`.
        backend : str
            Backend to use for render. Can be either 'plotly' or 'matplotlib'. Whenever
            using 'plotly', also use slices to make the rendering take less time.
        """
        components = ('images', 'masks') if list(self.labels.values())[0] else ('images',)
        cube_name = self.indices[idx]
        geom = self.geometries[cube_name]
        crop_shape = np.array(geom.cube_shape)

        axis = geom.parse_axis(axis)
        point = np.array([[cube_name, 0, 0, 0]], dtype=object)
        point[0, axis + 1] = n_line
        crop_shape[axis] = 1

        pipeline = (Pipeline()
                    .crop(points=point, shape=crop_shape)
                    .load_cubes(dst='images')
                    .scale(mode='normalize', src='images')
                    .rotate_axes(src='images'))

        if 'masks' in components:
            horizons = kwargs.pop('horizons', -1)
            width = kwargs.pop('width', 4)
            labels_pipeline = (Pipeline()
                               .create_masks(dst='masks', width=width, horizons=horizons)
                               .rotate_axes(src='masks'))

            pipeline = pipeline + labels_pipeline

        batch = (pipeline << self).next_batch(len(self), n_epochs=None)
        imgs = [np.squeeze(getattr(batch, comp)) for comp in components]

        names = ['iline', 'xline', 'slice']
        # configure defaults
        kwargs = {
            'title': (names[axis] + ' {} out of {} on {}'.format(n_line, geom.cube_shape[axis], cube_name)),
            'order_axes': (1, 0) if axis == 0 else (0, 1),
            'xlabel': 'xlines' if axis in (0, 2) else 'ilines',
            'ylabel': 'height' if axis in (0, 1) else 'xlines',
            **kwargs
        }

        plot_image(imgs, backend=backend, mode=mode, **kwargs)


    def make_extension_grid(self, cube_name, crop_shape, labels_src='predicted_labels',
                            stride=10, batch_size=16, coverage=True, **kwargs):
        """ Create a non-regular grid of points in a cube for extension procedure.
        Each point defines an upper rightmost corner of a crop which contains a holey
        horizon.

        Parameters
        ----------
        cube_name : str
            Reference to the cube. Should be a valid key for the `labels_src` attribute.
        crop_shape : array-like
            The desired shape of the crops.
            Note that final shapes are made in both xline and iline directions. So if
            crop_shape is (1, 64, 64), crops of both (1, 64, 64) and (64, 1, 64) shape
            will be defined.
        labels_src : str
            Attribute with the horizon to be extended.
        stride : int
            Distance between a horizon border and a corner of a crop.
        batch_size : int
            Batch size fed to the model.
        coverage : bool or array, optional
            A boolean array of size (ilines_len, xlines_len) indicating points that will
            not be used as new crop coordinates, e.g. already covered points.
            If True then coverage array will be initialized with zeros and updated with
            covered points.
            If False then all points from the horizon border will be used.
        """
        horizon = getattr(self, labels_src)[cube_name][0]

        zero_traces = horizon.geometry.zero_traces
        hor_matrix = horizon.full_matrix.astype(np.int32)
        coverage_matrix = np.zeros_like(zero_traces) if isinstance(coverage, bool) else coverage

        # get horizon boundary points in horizon.matrix coordinates
        border_points = np.array(list(zip(*np.where(horizon.boundaries_matrix))))

        # shift border_points to global coordinates
        border_points[:, 0] += horizon.i_min
        border_points[:, 1] += horizon.x_min

        crops, orders, shapes = [], [], []

        for i, point in enumerate(border_points):
            if coverage_matrix[point[0], point[1]] == 1:
                continue

            result = gen_crop_coordinates(point,
                                          hor_matrix, zero_traces,
                                          stride, crop_shape,
                                          horizon.FILL_VALUE, **kwargs)
            if not result:
                continue
            new_point, shape, order = result
            crops.extend(new_point)
            shapes.extend(shape)
            orders.extend(order)

            if coverage is not False:
                for _point, _shape in zip(new_point, shape):
                    coverage_matrix[_point[0]: _point[0] + _shape[0],
                                    _point[1]: _point[1] + _shape[1]] = 1

        crops = np.array(crops, dtype=np.object).reshape(-1, 3)
        cube_names = np.array([cube_name] * len(crops), dtype=np.object).reshape(-1, 1)
        shapes = np.array(shapes)
        crops = np.concatenate([cube_names, crops], axis=1)

        crops_gen = (crops[i:i+batch_size]
                     for i in range(0, len(crops), batch_size))
        shapes_gen = (shapes[i:i+batch_size]
                      for i in range(0, len(shapes), batch_size))
        orders_gen = (orders[i:i+batch_size]
                      for i in range(0, len(orders), batch_size))

        self.grid_gen = lambda: next(crops_gen)
        self.shapes_gen = lambda: next(shapes_gen)
        self.orders_gen = lambda: next(orders_gen)
        self.grid_iters = - (-len(crops) // batch_size)
        self.grid_info = {'cube_name': cube_name,
                          'geom': horizon.geometry}<|MERGE_RESOLUTION|>--- conflicted
+++ resolved
@@ -472,11 +472,6 @@
         """
         #TODO: add `chunks` mode
         mask = getattr(self, src) if isinstance(src, str) else src
-<<<<<<< HEAD
-        horizons = Horizon.from_mask(mask, self.grid_info, threshold=threshold,
-                                     averaging=averaging, minsize=minsize, prefix=prefix)
-        setattr(self, dst, horizons)
-=======
 
         grid_info = getattr(self, src_grid_info)
 
@@ -486,8 +481,6 @@
             setattr(self, dst, IndexedDict({ix: dict() for ix in self.indices}))
 
         getattr(self, dst)[cube_name] = horizons
-        return self
->>>>>>> 1648ea0f
 
 
     def merge_horizons(self, src, mean_threshold=2.0, adjacency=3, minsize=50):
