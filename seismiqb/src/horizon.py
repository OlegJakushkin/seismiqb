""" Horizon class and metrics. """
#pylint: disable=too-many-lines, import-error
import os
from copy import copy
from itertools import product
from textwrap import dedent

import numpy as np
import pandas as pd
import h5py
from numba import njit, prange

import cv2
from scipy.ndimage.morphology import binary_fill_holes, binary_erosion
from scipy.ndimage import find_objects
from scipy.spatial import Delaunay
from skimage.measure import label

import plotly
import plotly.figure_factory as ff

<<<<<<< HEAD
from .utils import round_to_array, groupby_mean, groupby_min, groupby_max, \
                   HorizonSampler, filter_simplices, projection_transformations
=======
from .utils import round_to_array, groupby_mean, groupby_min, groupby_max, HorizonSampler, filter_simplices
from .utils import make_gaussian_kernel
>>>>>>> 26925c91
from .plotters import plot_image



class UnstructuredHorizon:
    """  Contains unstructured horizon.

    Initialized from `storage` and `geometry`, where `storage` is a csv-like file.

    The main inner storage is `dataframe`, that is a mapping from indexing headers to horizon depth.
    Since the index of that dataframe is the same, as the index of dataframe of a geometry, these can be combined.

    UnstructuredHorizon provides following features:
        - Method `add_to_mask` puts 1's on the location of a horizon inside provided `background`.

        - `get_cube_values` allows to cut seismic data along the horizon: that data can be used to evaluate
          horizon quality.

        - Few of visualization methods: view from above, slices along iline/xline axis, etc.

    There is a lazy method creation in place: the first person who needs them would need to code them.
    """
    CHARISMA_SPEC = ['INLINE', '_', 'INLINE_3D', 'XLINE', '__', 'CROSSLINE_3D', 'CDP_X', 'CDP_Y', 'height']
    REDUCED_CHARISMA_SPEC = ['INLINE_3D', 'CROSSLINE_3D', 'height']

    FBP_SPEC = ['FieldRecord', 'TraceNumber', 'file_id', 'FIRST_BREAK_TIME']

    def __init__(self, storage, geometry, name=None, **kwargs):
        # Meta information
        self.path = None
        self.name = name
        self.format = None

        # Storage
        self.dataframe = None
        self.attached = False

        # Heights information
        self.h_min, self.h_max = None, None
        self.h_mean, self.h_std = None, None

        # Attributes from geometry
        self.geometry = geometry
        self.cube_name = geometry.name

        # Check format of storage, then use it to populate attributes
        if isinstance(storage, str):
            # path to csv-like file
            self.format = 'file'

        elif isinstance(storage, pd.DataFrame):
            # points-like dataframe
            self.format = 'dataframe'

        elif isinstance(storage, np.ndarray) and storage.ndim == 2 and storage.shape[1] == 3:
            # array with row in (iline, xline, height) format
            self.format = 'points'

        getattr(self, 'from_{}'.format(self.format))(storage, **kwargs)


    def from_points(self, points, **kwargs):
        """ Not needed. """


    def from_dataframe(self, dataframe, attach=True, height_prefix='height', transform=False):
        """ Load horizon data from dataframe.

        Parameters
        ----------
        attack : bool
            Whether to store horizon data in common dataframe inside `geometry` attributes.
        transform : bool
            Whether to transform line coordinates to the cubic ones.
        height_prefix : str
            Column name with height.
        """
        if transform:
            dataframe[height_prefix] = (dataframe[height_prefix] - self.geometry.delay) / self.geometry.sample_rate
        dataframe.rename(columns={height_prefix: self.name}, inplace=True)
        dataframe.set_index(self.geometry.index_headers, inplace=True)
        self.dataframe = dataframe

        self.h_min, self.h_max = self.dataframe.min().values[0], self.dataframe.max().values[0]
        self.h_mean, self.h_std = self.dataframe.mean().values[0], self.dataframe.std().values[0]

        if attach:
            self.attach()


    def from_file(self, path, names=None, columns=None, height_prefix='height', reader_params=None, **kwargs):
        """ Init from path to csv-like file.

        Parameters
        ----------
        names : sequence of str
            Names of columns in file.
        columns : sequence of str
            Names of columns to actually load.
        height_prefix : str
            Column name with height.
        reader_params : None or dict
            Additional parameters for file reader.
        """
        #pylint: disable=anomalous-backslash-in-string
        _ = kwargs
        if names is None:
            with open(path) as file:
                line_len = len(file.readline().split(' '))
            if line_len == 3:
                names = UnstructuredHorizon.REDUCED_CHARISMA_SPEC
            elif line_len == 9:
                names = UnstructuredHorizon.CHARISMA_SPEC
        columns = columns or self.geometry.index_headers + [height_prefix]

        self.path = path
        self.name = os.path.basename(path)

        defaults = {'sep': '\s+'}
        reader_params = reader_params or {}
        reader_params = {**defaults, **reader_params}
        df = pd.read_csv(path, names=names, usecols=columns, **reader_params)

        # Convert coordinates of horizons to the one that present in cube geometry
        # df[columns] = np.rint(df[columns]).astype(np.int64)
        df[columns] = df[columns].astype(np.int64)
        for i, idx in enumerate(self.geometry.index_headers):
            df[idx] = round_to_array(df[idx].values, self.geometry.uniques[i])

        self.from_dataframe(df, transform=True, height_prefix=columns[-1])

    def attach(self):
        """ Store horizon data in common dataframe inside `geometry` attributes. """
        if not hasattr(self.geometry, 'horizons'):
            self.geometry.horizons = pd.DataFrame(index=self.geometry.dataframe.index)

        self.geometry.horizons = pd.merge(self.geometry.horizons, self.dataframe,
                                          left_index=True, right_index=True,
                                          how='left')
        self.attached = True


    def add_to_mask(self, mask, locations=None, width=3, alpha=1, iterator=None, **kwargs):
        """ Add horizon to a background.
        Note that background is changed in-place.

        Parameters
        ----------
        mask : ndarray
            Background to add horizon to.
        locations : sequence of arrays
            List of desired locations to load: along the first index, the second, and depth.
        width : int
            Width of an added horizon.
        iterator : None or sequence
            If provided, indices to use to load height from dataframe.
        """
        _ = kwargs
        low = width // 2
        high = max(width - low, 0)

        shift_1, shift_2, h_min = [slc.start for slc in locations]
        h_max = locations[-1].stop

        if iterator is None:
            # Usual case
            iterator = list(product(*[[self.geometry.uniques[idx][i]
                                       for i in range(locations[idx].start, locations[idx].stop)]
                                      for idx in range(2)]))
            idx_iterator = np.array(list(product(*[list(range(slc.start, slc.stop)) for slc in locations[:2]])))
            idx_1 = idx_iterator[:, 0] - shift_1
            idx_2 = idx_iterator[:, 1] - shift_2

        else:
            #TODO: remove this and make separate method inside `SeismicGeometry` for loading data with same iterator
            #TODO: think about moving horizons to `geometry` attributes altogether..
            # Currently, used in `show_slide` only:
            axis = np.argmin(np.array([len(np.unique(np.array(iterator)[:, idx])) for idx in range(2)]))
            loc = iterator[axis][0]
            other_axis = 1 - axis

            others = self.geometry.dataframe[self.geometry.dataframe.index.get_level_values(axis) == loc]
            others = others.index.get_level_values(other_axis).values
            others_iterator = np.array([np.where(others == item[other_axis])[0][0] for item in iterator])

            idx_1 = np.zeros_like(others_iterator) if axis == 0 else others_iterator
            idx_2 = np.zeros_like(others_iterator) if axis == 1 else others_iterator


        heights = self.dataframe[self.name].reindex(iterator, fill_value=np.nan).values.astype(np.int32)

        # Filter labels based on height
        heights_mask = np.asarray((np.isnan(heights) == False) & # pylint: disable=singleton-comparison
                                  (heights >= h_min + low) &
                                  (heights <= h_max - high)).nonzero()[0]

        idx_1 = idx_1[heights_mask]
        idx_2 = idx_2[heights_mask]
        heights = heights[heights_mask]
        heights -= (h_min + low)

        # Place values on current heights and shift them one unit below.
        for _ in range(width):
            mask[idx_1, idx_2, heights] = alpha
            heights += 1
        return mask

    # Methods to implement in the future
    def filter_points(self, **kwargs):
        """ Remove points that correspond to bad traces, e.g. zero traces. """

    def merge(self, **kwargs):
        """ Merge two instances into one. """

    def get_cube_values(self, **kwargs):
        """ Get cube values along the horizon.
        Can be easily done via subsequent `segyfile.depth_slice` and `reshape`.
        """

    def dump(self, **kwargs):
        """ Save the horizon to the disk. """

    def __str__(self):
        msg = f"""
        Horizon {self.name} for {self.cube_name}
        Depths range:           {self.h_min} to {self.h_max}
        Depths mean:            {self.h_mean:.6}
        Depths std:             {self.h_std:.6}
        Length:                 {len(self.dataframe)}
        """
        return dedent(msg)


    # Visualization
    def show_slide(self, loc, width=3, axis=0, stable=True, order_axes=None, **kwargs):
        """ Show slide with horizon on it.

        Parameters
        ----------
        loc : int
            Number of slide to load.
        axis : int
            Number of axis to load slide along.
        stable : bool
            Whether or not to use the same sorting order as in the segyfile.
        """
        # Make `locations` for slide loading
        axis = self.geometry.parse_axis(axis)
        locations = self.geometry.make_slide_locations(loc, axis=axis)
        shape = np.array([(slc.stop - slc.start) for slc in locations])

        # Create the same indices, as for seismic slide loading
        #TODO: make slide indices shareable
        seismic_slide = self.geometry.load_slide(loc=loc, axis=axis, stable=stable)
        _, iterator = self.geometry.make_slide_indices(loc=loc, axis=axis, stable=stable, return_iterator=True)
        shape[1 - axis] = -1

        # Create mask with horizon
        mask = np.zeros_like(seismic_slide.reshape(shape))
        mask = self.add_to_mask(mask, locations, width=width, iterator=iterator if stable else None)
        seismic_slide, mask = np.squeeze(seismic_slide), np.squeeze(mask)

        # set defaults if needed and plot the slide
        kwargs = {
            'mode': 'overlap',
            'title': (f'U-horizon `{self.name}` on `{self.geometry.name}`' + '\n ' +
                      f'{self.geometry.index_headers[axis]} {loc} out of {self.geometry.lens[axis]}'),
            'xlabel': self.geometry.index_headers[1 - axis],
            'ylabel': 'Depth', 'y': 1.015,
            **kwargs
        }
        plot_image([seismic_slide, mask], order_axes=order_axes, **kwargs)



class Horizon:
    """ Contains spatially-structured horizon: each point describes a height on a particular (iline, xline).

    Initialized from `storage` and `geometry`.

    Storage can be one of:
        - csv-like file in CHARISMA or REDUCED_CHARISMA format.
        - ndarray of (N, 3) shape.
        - ndarray of (ilines_len, xlines_len) shape.
        - dictionary: a mapping from (iline, xline) -> height.
        - mask: ndarray of (ilines_len, xlines_len, depth) with 1's at places of horizon location.

    Main storages are `matrix` and `points` attributes: they are loaded lazily at the time of first access.
        - `matrix` is a depth map, ndarray of (ilines_len, xlines_len) shape with each point
          corresponding to horizon height at this point. Note that shape of the matrix is generally smaller
          than cube spatial range: that allows to save space.
          Attributes `i_min` and `x_min` describe position of the matrix in relation to the cube spatial range.
          Each point with absent horizon is filled with `FILL_VALUE`.
          Note that since the dtype of `matrix` is `np.int32`, we can't use `np.nan` as the fill value.
          In order to initialize from this storage, one must supply `matrix`, `i_min`, `x_min`.

        - `points` is a (N, 3) ndarray with every row being (iline, xline, height). Note that (iline, xline) are
          stored in cube coordinates that range from 0 to `ilines_len` and 0 to `xlines_len` respectively.
          Stored height is corrected on `time_delay` and `sample_rate` of the cube.
          In order to initialize from this storage, one must supply (N, 3) ndarray.

    Independently of type of initial storage, Horizon provides following:
        - Attributes `i_min`, `x_min`, `i_max`, `x_max`, `h_min`, `h_max`, `h_mean`, `h_std`, `bbox`,
          to completely describe location of the horizon in the 3D volume of the seismic cube.

        - Convenient methods of changing the horizon: `apply_to_matrix` and `apply_to_points`:
          these methods must be used instead of manually permuting `matrix` and `points` attributes.
          For example, filtration or smoothing of a horizon can be done with their help.

        - `sampler` instance to generate points that are close to the horizon.
          Note that these points are scaled into [0, 1] range along each of the coordinate.

        - Method `add_to_mask` puts 1's on the location of a horizon inside provided `background`.

        - `get_cube_values` allows to cut seismic data along the horizon: that data can be used to evaluate
          horizon quality.

        - `evaluate` allows to quickly assess the quality of a seismic reflection;
         for more metrics, check :class:`~.HorizonMetrics`.

        - A number of properties that describe geometrical, geological and mathematical characteristics of a horizon.
          For example, `borders_matrix` and `boundaries_matrix`: the latter containes outer and inner borders;
          `coverage` is the ratio between labeled traces and non-zero traces in the seismic cube;
          `solidity` is the ratio between labeled traces and traces inside the hull of the horizon;
          `perimeter` and `number_of_holes` speak for themselves.

        - Multiple instances of Horizon can be compared against one another and, if needed,
          merged into one (either in-place or not) via `check_proximity`, `overlap_merge`, `adjacent_merge` methods.

        - A wealth of visualization methods: view from above, slices along iline/xline axis, etc.
    """
    #pylint: disable=too-many-public-methods, import-outside-toplevel

    # CHARISMA: default seismic format of storing surfaces inside the 3D volume
    CHARISMA_SPEC = ['INLINE', '_', 'iline', 'XLINE', '__', 'xline', 'cdp_x', 'cdp_y', 'height']

    # REDUCED_CHARISMA: CHARISMA without redundant columns
    REDUCED_CHARISMA_SPEC = ['iline', 'xline', 'height']

    # Columns that are used from the file
    COLUMNS = ['iline', 'xline', 'height']

    # Value to place into blank spaces
    FILL_VALUE = -999999

    def __init__(self, storage, geometry, name=None, dtype=np.int32, **kwargs):
        # Meta information
        self.path = None
        self.name = name
        self.dtype = dtype
        self.format = None

        # Location of the horizon inside cube spatial range
        self.i_min, self.i_max = None, None
        self.x_min, self.x_max = None, None
        self.i_length, self.x_length = None, None
        self.bbox = None
        self._len = None

        # Underlying data storages
        self._matrix = None
        self._points = None
        self._depths = None

        # Heights information
        self._h_min, self._h_max = None, None
        self._h_mean, self._h_std = None, None
        self._horizon_metrics = None

        # Attributes from geometry
        self.geometry = geometry
        self.cube_name = geometry.name
        self.cube_shape = geometry.cube_shape

        self.sampler = None

        # Check format of storage, then use it to populate attributes
        if isinstance(storage, str):
            # path to csv-like file
            self.format = 'file'

        elif isinstance(storage, dict):
            # mapping from (iline, xline) to (height)
            self.format = 'dict'

        elif isinstance(storage, np.ndarray):
            if storage.ndim == 2 and storage.shape[1] == 3:
                # array with row in (iline, xline, height) format
                self.format = 'points'

            elif storage.ndim == 2 and (storage.shape == self.cube_shape[:-1]).all():
                # matrix of (iline, xline) shape with every value being height
                self.format = 'full_matrix'

            elif storage.ndim == 2:
                # matrix of (iline, xline) shape with every value being height
                self.format = 'matrix'

        getattr(self, 'from_{}'.format(self.format))(storage, **kwargs)


    @property
    def points(self):
        """ Storage of horizon data as (N, 3) array of (iline, xline, height) in cubic coordinates.
        If the horizon is created not from (N, 3) array, evaluated at the time of the first access.
        """
        if self._points is None and self.matrix is not None:
            points = self.matrix_to_points(self.matrix)
            points += np.array([self.i_min, self.x_min, 0])
            self._points = points
        return self._points

    @points.setter
    def points(self, value):
        self._points = value

    @staticmethod
    def matrix_to_points(matrix):
        """ Convert depth-map matrix to points array. """
        idx = np.nonzero(matrix != Horizon.FILL_VALUE)
        points = np.hstack([idx[0].reshape(-1, 1),
                            idx[1].reshape(-1, 1),
                            matrix[idx[0], idx[1]].reshape(-1, 1)])
        return points


    @property
    def matrix(self):
        """ Storage of horizon data as depth map: matrix of (ilines_length, xlines_length) with each point
        corresponding to height. Matrix is shifted to a (i_min, x_min) point so it takes less space.
        If the horizon is created not from matrix, evaluated at the time of the first access.
        """
        if self._matrix is None and self.points is not None:
            self._matrix = self.points_to_matrix(self.points, self.i_min, self.x_min,
                                                 self.i_length, self.x_length, self.dtype)
        return self._matrix

    @matrix.setter
    def matrix(self, value):
        self._matrix = value

    @staticmethod
    def points_to_matrix(points, i_min, x_min, i_length, x_length, dtype=np.int32):
        """ Convert array of (N, 3) shape to a depth map (matrix). """
        matrix = np.full((i_length, x_length), Horizon.FILL_VALUE, dtype)
        matrix[points[:, 0].astype(np.int32) - i_min,
               points[:, 1].astype(np.int32) - x_min] = points[:, 2]
        return matrix

    @property
    def depths(self):
        """ Array of depth only. Useful for faster stats computation when initialized from a matrix. """
        if self._depths is None:
            if self._points is not None:
                self._depths = self.points[:, -1]
            else:
                self._depths = self.matrix[self.matrix != self.FILL_VALUE]
        return self._depths


    @property
    def h_min(self):
        """ Minimum depth value. """
        if self._h_min is None:
            self._h_min = np.min(self.depths)
        return self._h_min

    @property
    def h_max(self):
        """ Maximum depth value. """
        if self._h_max is None:
            self._h_max = np.max(self.depths)
        return self._h_max

    @property
    def h_mean(self):
        """ Average depth value. """
        if self._h_mean is None:
            self._h_mean = np.mean(self.depths)
        return self._h_mean

    @property
    def h_std(self):
        """ Std of depths. """
        if self._h_std is None:
            self._h_std = np.std(self.depths)
        return self._h_std

    def __len__(self):
        """ Number of labeled traces. """
        if self._len is None:
            if self._points is not None:
                self._len = len(self.points)
            else:
                self._len = len(self.depths)
        return self._len

    def reset_storage(self, storage=None):
        """ Reset storage along with depth-wise stats."""
        self._depths = None
        self._h_min, self._h_max = None, None
        self._h_mean, self._h_std = None, None
        self._len = None

        if storage == 'matrix':
            self._matrix = None
        elif storage == 'points':
            self._points = None

    # Coordinate transforms
    def lines_to_cubic(self, array):
        """ Convert ilines-xlines to cubic coordinates system. """
        array[:, 0] -= self.geometry.ilines_offset
        array[:, 1] -= self.geometry.xlines_offset
        array[:, 2] -= self.geometry.delay
        array[:, 2] /= self.geometry.sample_rate
        return array

    def cubic_to_lines(self, array):
        """ Convert cubic coordinates to ilines-xlines system. """
        array = array.astype(float)
        array[:, 0] += self.geometry.ilines_offset
        array[:, 1] += self.geometry.xlines_offset
        array[:, 2] *= self.geometry.sample_rate
        array[:, 2] += self.geometry.delay
        return array


    # Initialization from different containers
    def from_points(self, points, transform=False, verify=True, **kwargs):
        """ Base initialization: from point cloud array of (N, 3) shape.

        Parameters
        ----------
        points : ndarray
            Array of points. Each row describes one point inside the cube: two spatial coordinates and depth.
        transform : bool
            Whether transform from line coordinates (ilines, xlines) to cubic system.
        verify : bool
            Whether to remove points outside of the cube range.
        """
        _ = kwargs

        # Transform to cubic coordinates, if needed
        if transform:
            points = self.lines_to_cubic(points)
        if verify:
            idx = np.where((points[:, 0] >= 0) &
                           (points[:, 1] >= 0) &
                           (points[:, 2] >= 0) &
                           (points[:, 0] < self.cube_shape[0]) &
                           (points[:, 1] < self.cube_shape[1]) &
                           (points[:, 2] < self.cube_shape[2]))[0]
            points = points[idx]

        if self.dtype == np.int32:
            points = np.rint(points)
        self.points = points.astype(self.dtype)

        # Collect stats on separate axes. Note that depth stats are properties
        self.reset_storage('matrix')
        if len(self.points) > 0:
            self.i_min, self.x_min, _ = np.min(self.points, axis=0).astype(np.int32)
            self.i_max, self.x_max, _ = np.max(self.points, axis=0).astype(np.int32)
            self._h_min = self.points[:, 2].min().astype(self.dtype)
            self._h_max = self.points[:, 2].max().astype(self.dtype)

            self.i_length = (self.i_max - self.i_min) + 1
            self.x_length = (self.x_max - self.x_min) + 1
            self.bbox = np.array([[self.i_min, self.i_max],
                                  [self.x_min, self.x_max],
                                  [self.h_min, self.h_max]],
                                 dtype=np.int32)


    def from_file(self, path, transform=True, **kwargs):
        """ Init from path to either CHARISMA or REDUCED_CHARISMA csv-like file. """
        _ = kwargs

        self.path = path
        self.name = os.path.basename(path)
        points = self.file_to_points(path)
        self.from_points(points, transform, **kwargs)

    def file_to_points(self, path):
        """ Get point cloud array from file values. """
        #pylint: disable=anomalous-backslash-in-string
        with open(path) as file:
            line_len = len(file.readline().split(' '))
        if line_len == 3:
            names = Horizon.REDUCED_CHARISMA_SPEC
        elif line_len >= 9:
            names = Horizon.CHARISMA_SPEC
        else:
            raise ValueError('Horizon labels must be in CHARISMA or REDUCED_CHARISMA format.')

        df = pd.read_csv(path, sep='\s+', names=names, usecols=Horizon.COLUMNS)
        df.sort_values(Horizon.COLUMNS, inplace=True)
        return df.values


    def from_matrix(self, matrix, i_min, x_min, length=None, **kwargs):
        """ Init from matrix and location of minimum i, x points. """
        _ = kwargs

        self.matrix = matrix
        self.i_min, self.x_min = i_min, x_min
        self.i_max, self.x_max = i_min + matrix.shape[0] - 1, x_min + matrix.shape[1] - 1

        self.i_length = (self.i_max - self.i_min) + 1
        self.x_length = (self.x_max - self.x_min) + 1
        self.bbox = np.array([[self.i_min, self.i_max],
                              [self.x_min, self.x_max],
                              [self.h_min, self.h_max]],
                             dtype=np.int32)

        self.reset_storage('points')
        self._len = length


    def from_full_matrix(self, matrix, **kwargs):
        """ Init from matrix that covers the whole cube. """
        kwargs = {
            'i_min': 0,
            'x_min': 0,
            **kwargs
        }
        self.from_matrix(matrix, **kwargs)


    def from_dict(self, dictionary, transform=True, **kwargs):
        """ Init from mapping from (iline, xline) to depths. """
        _ = kwargs

        points = self.dict_to_points(dictionary)
        self.from_points(points, transform=transform)

    @staticmethod
    def dict_to_points(dictionary):
        """ Convert mapping to points array. """
        points = np.hstack([np.array(list(dictionary.keys())),
                            np.array(list(dictionary.values())).reshape(-1, 1)])
        return points


    @staticmethod
    def from_mask(mask, grid_info=None, geometry=None, shifts=None,
                  mode='mean', threshold=0.5, minsize=0, prefix='predict', **kwargs):
        """ Convert mask to a list of horizons.
        Returned list is sorted on length of horizons.

        Parameters
        ----------
        grid_info : dict
            Information about mask creation parameters. Required keys are `geom` and `range`
            to infer geometry and leftmost upper point, or they can be passed directly.
            If not provided, same entities must be passed as arguments `geometry` and `shifts`.
        threshold : float
            Parameter of mask-thresholding.
        mode : str
            Method used for finding the point of a horizon for each iline, xline.
        minsize : int
            Minimum length of a horizon to be saved.
        prefix : str
            Name of horizon to use.
        """
        _ = kwargs
        if grid_info is not None:
            geometry = grid_info['geometry']
            shifts = np.array([item[0] for item in grid_info['range']])

        if geometry is None or shifts is None:
            raise TypeError('Pass `grid_info` or `geometry` and `shifts` to `from_mask` method of Horizon creation.')

        if mode in ['mean', 'avg']:
            group_function = groupby_mean
        elif mode in ['min']:
            group_function = groupby_min
        elif mode in ['max']:
            group_function = groupby_max

        # Labeled connected regions with an integer
        labeled = label(mask >= threshold)
        objects = find_objects(labeled)

        # Create an instance of Horizon for each separate region
        horizons = []
        for i, sl in enumerate(objects):
            max_possible_length = 1
            for j in range(3):
                max_possible_length *= sl[j].stop - sl[j].start

            if max_possible_length >= minsize:
                indices = np.nonzero(labeled[sl] == i + 1)

                if len(indices[0]) >= minsize:
                    coords = np.vstack([indices[i] + sl[i].start for i in range(3)]).T

                    points = group_function(coords) + shifts
                    horizons.append(Horizon(points, geometry, name=f'{prefix}_{i}'))

        horizons.sort(key=len)
        return horizons


    # Functions to use to change the horizon
    def apply_to_matrix(self, function, **kwargs):
        """ Apply passed function to matrix storage.
        Automatically synchronizes the instance after.

        Parameters
        ----------
        function : callable
            Applied to matrix storage directly.
            Can return either new_matrix, new_i_min, new_x_min or new_matrix only.
        kwargs : dict
            Additional arguments to pass to the function.
        """
        result = function(self.matrix, **kwargs)
        if isinstance(result, tuple) and len(result) == 3:
            matrix, i_min, x_min = result
        else:
            matrix, i_min, x_min = result, self.i_min, self.x_min
        self.matrix, self.i_min, self.x_min = matrix, i_min, x_min

        self.reset_storage('points') # applied to matrix, so we need to re-create points

    def apply_to_points(self, function, **kwargs):
        """ Apply passed function to points storage.
        Automatically synchronizes the instance after.

        Parameters
        ----------
        function : callable
            Applied to points storage directly.
        kwargs : dict
            Additional arguments to pass to the function.
        """
        self.points = function(self.points, **kwargs)
        self.reset_storage('matrix') # applied to points, so we need to re-create matrix


    def filter_points(self, filtering_matrix=None, **kwargs):
        """ Remove points that correspond to 1's in `filtering_matrix` from points storage."""
        if filtering_matrix is None:
            filtering_matrix = self.geometry.zero_traces

        def filtering_function(points, **kwds):
            _ = kwds
            return _filtering_function(points, filtering_matrix)

        self.apply_to_points(filtering_function, **kwargs)

    def filter_matrix(self, filtering_matrix=None, **kwargs):
        """ Remove points that correspond to 1's in `filtering_matrix` from matrix storage."""
        if filtering_matrix is None:
            filtering_matrix = self.geometry.zero_traces

        idx_i, idx_x = np.asarray(filtering_matrix[self.i_min:self.i_max + 1,
                                                   self.x_min:self.x_max + 1] == 1).nonzero()

        def filtering_function(matrix, **kwds):
            _ = kwds
            matrix[idx_i, idx_x] = self.FILL_VALUE
            return matrix

        self.apply_to_matrix(filtering_function, **kwargs)

    filter = filter_points


    def thin_out(self, factor=1, threshold=256):
        """ Thin out the horizon by keeping only each `factor`-th line.

        Parameters
        ----------
        factor : integer or sequence of two integers
            Frequency of lines to keep along ilines and xlines direction.
        threshold : integer
            Minimal amount of points in a line to keep.
        """
        if isinstance(factor, int):
            factor = (factor, factor)

        uniques, counts = np.unique(self.points[:, 0], return_counts=True)
        mask_i = np.isin(self.points[:, 0], uniques[counts > threshold][::factor[0]])

        uniques, counts = np.unique(self.points[:, 1], return_counts=True)
        mask_x = np.isin(self.points[:, 1], uniques[counts > threshold][::factor[1]])

        self.points = self.points[mask_i + mask_x]
        self.reset_storage('matrix')

    def smooth_out(self, kernel_size=3, sigma=0.8, iters=1, preserve_borders=True, **kwargs):
        """ Convolve the horizon with gaussian kernel with special treatment to absent points:
        if the point was present in the original horizon, then it is changed to a weighted sum of all
        present points nearby;
        if the point was absent in the original horizon and there is at least one non-fill point nearby,
        then it is changed to a weighted sum of all present points nearby.

        Parameters
        ----------
        kernel_size : int
            Size of gaussian filter.
        sigma : number
            Standard deviation (spread or “width”) for gaussian kernel.
            The lower, the more weight is put into the point itself.
        iters : int
            Number of times to apply smoothing filter.
        preserve_borders : bool
            Whether or not to allow method label additional points.
        """
        def smoothing_function(src, **kwds):
            _ = kwds
            gaussian_kernel = make_gaussian_kernel(kernel_size, sigma)

            smoothed = src
            for _ in range(iters):
                smoothed = _smoothing_function(smoothed, gaussian_kernel, self.FILL_VALUE)
                smoothed = np.rint(smoothed).astype(np.int32)

            if preserve_borders:
                # pylint: disable=invalid-unary-operand-type
                idx_i, idx_x = np.asarray(~self.filled_matrix).nonzero()
                smoothed[idx_i, idx_x] = self.FILL_VALUE
            return smoothed

        self.apply_to_matrix(smoothing_function, **kwargs)


    # Horizon usage: point/mask generation
    def create_sampler(self, bins=None, quality_grid=None, **kwargs):
        """ Create sampler based on horizon location.

        Parameters
        ----------
        bins : sequence
            Size of ticks alongs each respective axis.
        quality_grid : ndarray or None
            If not None, then must be a matrix with zeroes in locations to keep, ones in locations to remove.
            Applied to `points` before sampler creation.
        """
        _ = kwargs
        default_bins = self.cube_shape // np.array([5, 20, 20])
        bins = bins if bins is not None else default_bins
        quality_grid = self.geometry.quality_grid if quality_grid is True else quality_grid

        if isinstance(quality_grid, np.ndarray):
            points = _filtering_function(np.copy(self.points), 1 - quality_grid)
        else:
            points = self.points

        self.sampler = HorizonSampler(np.histogramdd(points/self.cube_shape, bins=bins))


    def add_to_mask(self, mask, locations=None, width=3, alpha=1, **kwargs):
        """ Add horizon to a background.
        Note that background is changed in-place.

        Parameters
        ----------
        mask : ndarray
            Background to add horizon to.
        locations : ndarray
            Where the mask is located.
        width : int
            Width of an added horizon.
        alpha : number
            Value to fill backround with at horizon location.
        """
        _ = kwargs
        low = width // 2
        high = max(width - low, 0)

        mask_bbox = np.array([[slc.start, slc.stop] for slc in locations], dtype=np.int32)

        # Getting coordinates of overlap in cubic system
        (mask_i_min, mask_i_max), (mask_x_min, mask_x_max), (mask_h_min, mask_h_max) = mask_bbox

        #TODO: add clear explanation about usage of advanced index in Horizon
        i_min, i_max = max(self.i_min, mask_i_min), min(self.i_max + 1, mask_i_max)
        x_min, x_max = max(self.x_min, mask_x_min), min(self.x_max + 1, mask_x_max)

        if i_max >= i_min and x_max >= x_min:
            overlap = self.matrix[i_min - self.i_min:i_max - self.i_min,
                                  x_min - self.x_min:x_max - self.x_min]

            # Coordinates of points to use in overlap local system
            idx_i, idx_x = np.asarray((overlap != self.FILL_VALUE) &
                                      (overlap >= mask_h_min + low) &
                                      (overlap <= mask_h_max - high)).nonzero()
            heights = overlap[idx_i, idx_x]

            # Convert coordinates to mask local system
            idx_i += i_min - mask_i_min
            idx_x += x_min - mask_x_min
            heights -= (mask_h_min + low)

            for _ in range(width):
                mask[idx_i, idx_x, heights] = alpha
                heights += 1
        return mask


    def get_cube_values(self, window=23, offset=0, scale=False, chunk_size=256):
        """ Get values from the cube along the horizon.

        Parameters
        ----------
        window : int
            Width of data to cut.
        offset : int
            Value to add to each entry in matrix.
        scale : bool, callable
            If True, then values are scaled to [0, 1] range.
            If callable, then it is applied to iline-oriented slices of data from the cube.
        chunk_size : int
            Size of data along height axis processed at a time.
        """
        low = window // 2
        high = max(window - low, 0)
        chunk_size = min(chunk_size, self.h_max - self.h_min + window)

        background = np.zeros((self.geometry.ilines_len, self.geometry.xlines_len, window), dtype=np.float32)

        # Make callable scaler
        if callable(scale):
            pass
        elif scale is True:
            scale = self.geometry.scaler
        elif scale is False:
            scale = lambda array: array

        for h_start in range(max(low, self.h_min), self.h_max + 1, chunk_size):
            h_end = min(h_start + chunk_size, self.h_max + 1)

            # Get chunk from the cube (depth-wise)
            data_chunk = self.geometry[:, :, (h_start - low) : min(h_end + high, self.geometry.depth)]
            data_chunk = scale(data_chunk)

            # Check which points of the horizon are in the current chunk (and present)
            idx_i, idx_x = np.asarray((self.matrix != self.FILL_VALUE) &
                                      (self.matrix >= h_start) &
                                      (self.matrix < h_end)).nonzero()
            heights = self.matrix[idx_i, idx_x]

            # Convert spatial coordinates to cubic, convert height to current chunk local system
            idx_i += self.i_min
            idx_x += self.x_min
            heights -= (h_start - offset)

            # Subsequently add values from the cube to background, then shift horizon 1 unit lower
            for j in range(window):
                background[idx_i, idx_x, np.full_like(heights, j)] = data_chunk[idx_i, idx_x, heights]
                heights += 1

                mask = heights < data_chunk.shape[2]
                idx_i = idx_i[mask]
                idx_x = idx_x[mask]
                heights = heights[mask]

        background[self.geometry.zero_traces == 1] = np.nan
        return background


    def get_array_values(self, array, shifts=None, grid_info=None, width=5, axes=(2, 1, 0)):
        """ Get values from an external array along the horizon.

        Parameters
        ----------
        array : np.ndarray
            A data-array to make a cut from.
        shifts : tuple or None
            an offset defining the location of given array with respect to the horizon.
            If None, `grid_info` with key `range` must be supplied.
        grid_info : dict
            Whenever passed, must contain key `range`.
            Used for infering shifts of the array with respect to horizon.
        width : int
            required width of the resulting cut.
        axes : tuple
            if not None, axes-transposition with the required axes-order is used.
        """
        if shifts is None and grid_info is None:
            raise ValueError('Either shifts or dataset with filled grid_info must be supplied!')

        if shifts is None:
            shifts = [grid_info['range'][i][0] for i in range(3)]

        shifts = np.array(shifts)
        horizon_shift = np.array((self.bbox[0, 0], self.bbox[1, 0]))

        if axes is not None:
            array = np.transpose(array, axes=axes)

        # compute start and end-points of the ilines-xlines overlap between
        # array and matrix in horizon and array-coordinates
        horizon_shift, shifts = np.array(horizon_shift), np.array(shifts)
        horizon_max = horizon_shift[:2] + np.array(self.matrix.shape)
        array_max = np.array(array.shape[:2]) + shifts[:2]
        overlap_shape = np.minimum(horizon_max[:2], array_max[:2]) - np.maximum(horizon_shift[:2], shifts[:2])
        overlap_start = np.maximum(0, horizon_shift[:2] - shifts[:2])
        heights_start = np.maximum(shifts[:2] - horizon_shift[:2], 0)

        # recompute horizon-matrix in array-coordinates
        slc_array = [slice(l, h) for l, h in zip(overlap_start, overlap_start + overlap_shape)]
        slc_horizon = [slice(l, h) for l, h in zip(heights_start, heights_start + overlap_shape)]
        overlap_matrix = np.full(array.shape[:2], fill_value=self.FILL_VALUE, dtype=np.float32)
        overlap_matrix[slc_array] = self.matrix[slc_horizon]
        overlap_matrix -= shifts[-1]

        # make the cut-array and fill it with array-data located on needed heights
        result = np.full(array.shape[:2] + (width, ), np.nan, dtype=np.float32)
        iterator = [overlap_matrix + shift for shift in range(-width // 2 + 1, width // 2 + 1)]

        for i, surface_level in enumerate(np.array(iterator)):
            mask = (surface_level >= 0) & (surface_level < array.shape[-1]) & (surface_level !=
                                                                               self.FILL_VALUE - shifts[-1])
            mask_where = np.where(mask)
            result[mask_where[0], mask_where[1], i] = array[mask_where[0], mask_where[1],
                                                            surface_level[mask_where].astype(np.int)]

        return result


    def get_cube_values_line(self, orientation='ilines', line=1, window=23, offset=0, scale=False):
        """ Get values from the cube along the horizon on a particular line.

        Parameters
        ----------
        orientation : str
            Whether to cut along ilines ('i') or xlines ('x').
        line : int
            Number of line to cut along.
        window : int
            Width of data to cut.
        offset : int
            Value to add to each entry in matrix.
        scale : bool, callable
            If True, then values are scaled to [0, 1] range.
            If callable, then it is applied to iline-oriented slices of data from the cube.
        chunk_size : int
            Size of data along height axis processed at a time.
        """
        low = window // 2

        # Make callable scaler
        if callable(scale):
            pass
        elif scale is True:
            scale = self.geometry.scaler
        elif scale is False:
            scale = lambda array: array

        # Parameters for different orientation
        if orientation.startswith('i'):
            cube_hdf5 = self.geometry.file_hdf5['cube']
            slide_transform = lambda array: array

            hor_line = np.squeeze(self.matrix[line, :])
            background = np.zeros((self.geometry.xlines_len, window))
            idx_offset = self.x_min
            bad_traces = np.squeeze(self.geometry.zero_traces[line, :])

        elif orientation.startswith('x'):
            cube_hdf5 = self.geometry.file_hdf5['cube_x']
            slide_transform = lambda array: array.T

            hor_line = np.squeeze(self.matrix[:, line])
            background = np.zeros((self.geometry.ilines_len, window))
            idx_offset = self.i_min
            bad_traces = np.squeeze(self.geometry.zero_traces[:, line])

        # Check where horizon is
        idx = np.asarray((hor_line != self.FILL_VALUE)).nonzero()[0]
        heights = hor_line[idx]

        # Convert coordinates to cubic system
        idx += idx_offset
        heights -= (low - offset)

        slide = cube_hdf5[line, :, :]
        slide = slide_transform(slide)
        slide = scale(slide)

        # Subsequently add values from the cube to background and shift horizon 1 unit lower
        for j in range(window):
            test = slide[idx, heights]
            background[idx, np.full_like(idx, j)] = test
            heights += 1

        idx = np.asarray((hor_line == self.FILL_VALUE)).nonzero()[0]
        idx += idx_offset
        bad_traces[idx] = 1

        bad_traces = bad_traces.reshape((1, -1) if orientation.startswith('i') else (-1, 1))
        background = background.reshape((1, -1, window) if orientation.startswith('i') else (-1, 1, window))
        return background, bad_traces


    # Horizon properties
    @property
    def amplitudes(self):
        """ Values from the cube along the horizon. """
        amplitudes = self.get_cube_values(window=1)
        amplitudes[self.full_matrix == self.FILL_VALUE] = np.nan
        return amplitudes

    @property
    def binary_matrix(self):
        """ Matrix with ones at places where horizon is present and zeros everywhere else. """
        return (self.matrix > 0).astype(bool)

    @property
    def borders_matrix(self):
        """ Borders of horizons (borders of holes inside are not included). """
        filled_matrix = self.filled_matrix
        structure = np.ones((3, 3))
        eroded = binary_erosion(filled_matrix, structure, border_value=0)
        return filled_matrix ^ eroded # binary difference operation

    @property
    def boundaries_matrix(self):
        """ Borders of horizons (borders of holes inside included). """
        binary_matrix = self.binary_matrix
        structure = np.ones((3, 3))
        eroded = binary_erosion(binary_matrix, structure, border_value=0)
        return binary_matrix ^ eroded # binary difference operation

    @property
    def coverage(self):
        """ Ratio between number of present values and number of good traces in cube. """
        return len(self) / (np.prod(self.cube_shape[:2]) - np.sum(self.geometry.zero_traces))

    @property
    def filled_matrix(self):
        """ Binary matrix with filled holes. """
        structure = np.ones((3, 3))
        filled_matrix = binary_fill_holes(self.binary_matrix, structure)
        return filled_matrix

    @property
    def full_matrix(self):
        """ Matrix in cubic coordinate system. """
        return self.put_on_full()

    @property
    def grad_i(self):
        """ Change of heights along iline direction. """
        return self.grad_along_axis(0)

    @property
    def grad_x(self):
        """ Change of heights along xline direction. """
        return self.grad_along_axis(1)

    @property
    def hash(self):
        """ Hash on current data of the horizon. """
        return hash(self.matrix.data.tobytes())

    @property
    def horizon_metrics(self):
        """ Create `HorizonMetrics` instance in a cached manner. """
        if self._horizon_metrics is None:
            from .metrics import HorizonMetrics
            self._horizon_metrics = HorizonMetrics(self)
        return self._horizon_metrics

    @property
    def instantaneous_phase(self):
        """ Phase along the horizon. """
        return self.horizon_metrics.evaluate('instantaneous_phase')

    @property
    def is_carcass(self):
        """ Check if the horizon is a sparse carcass. """
        return len(self) / self.filled_matrix.sum() < 0.5

    @property
    def carcass_ilines(self):
        """ Labeled inlines in a carcass. """
        uniques, counts = np.unique(self.points[:, 0], return_counts=True)
        return uniques[counts > 256]

    @property
    def carcass_xlines(self):
        """ Labeled xlines in a carcass. """
        uniques, counts = np.unique(self.points[:, 1], return_counts=True)
        return uniques[counts > 256]

    @property
    def number_of_holes(self):
        """ Number of holes inside horizon borders. """
        holes_array = self.filled_matrix != self.binary_matrix
        _, num = label(holes_array, connectivity=2, return_num=True, background=0)
        return num

    @property
    def perimeter(self):
        """ Number of points in the borders. """
        return np.sum((self.borders_matrix == 1).astype(np.int32))

    @property
    def solidity(self):
        """ Ratio of area covered by horizon to total area inside borders. """
        return len(self) / np.sum(self.filled_matrix)


    def grad_along_axis(self, axis=0):
        """ Change of heights along specified direction. """
        grad = np.diff(self.matrix, axis=axis, prepend=0)
        grad[np.abs(grad) > 10000] = self.FILL_VALUE
        grad[self.matrix == self.FILL_VALUE] = self.FILL_VALUE
        return grad

    def make_float_matrix(self, kernel=None, kernel_size=7, sigma=2., margin=5):
        """ Smooth the depth matrix to produce floating point numbers. """
        kernel = kernel if kernel is not None else make_gaussian_kernel(kernel_size, sigma)
        float_matrix = _smoothing_function(self.full_matrix, kernel,
                                           fill_value=self.FILL_VALUE,
                                           preserve=True, margin=margin)
        return float_matrix

    # Evaluate horizon on its own / against other(s)
    def evaluate(self, compute_metric=True, supports=50, plot=True, savepath=None, printer=print, **kwargs):
        """ Compute crucial metrics of a horizon.

        Parameters
        ----------
        compute_metrics : bool
            Whether to compute correlation map of a horizon.
        supports, savepath, plot, kwargs
            Passed directly to `:meth:HorizonMetrics.evaluate`.
        printer : callable
            Function to display message with metrics.
        """
        msg = f"""
        Number of labeled points:                         {len(self)}
        Number of points inside borders:                  {np.sum(self.filled_matrix)}
        Perimeter (length of borders):                    {self.perimeter}
        Percentage of labeled non-bad traces:             {self.coverage}
        Percentage of labeled traces inside borders:      {self.solidity}
        Number of holes inside borders:                   {self.number_of_holes}
        """
        printer(dedent(msg))
        if compute_metric:
            return self.horizon_metrics.evaluate('support_corrs', supports=supports, agg='nanmean',
                                                 plot=plot, savepath=savepath, **kwargs)
        return None


    def check_proximity(self, other, offset=0):
        """ Compute a number of stats on location of `self` relative to the `other` Horizons.
        This method can be used as either bound or static method.

        Parameters
        ----------
        self, other : Horizon
            Horizons to compare.
        offset : number
            Value to shift the first horizon down.

        Returns
        -------
        dictionary with following keys:
            - `mean` for average distance
            - `abs_mean` for average of absolute values of point-wise distances
            - `max`, `abs_max`, `std`, `abs_std`
            - `window_rate` for percentage of traces that are in 5ms from one horizon to the other
            - `offset_diffs` with point-wise differences
        """
        _, overlap_info = self.verify_merge(other)
        diffs = overlap_info.get('diffs', 999) + offset

        overlap_info = {
            **overlap_info,
            'mean': np.mean(diffs),
            'abs_mean': np.mean(np.abs(diffs)),
            'max': np.max(diffs),
            'abs_max': np.max(np.abs(diffs)),
            'std': np.std(diffs),
            'abs_std': np.std(np.abs(diffs)),
            'window_rate': np.mean(np.abs(diffs) < (5 / self.geometry.sample_rate)),
            'offset_diffs': diffs,
        }
        return overlap_info


    # Merge functions
    def verify_merge(self, other, mean_threshold=3.0, adjacency=0):
        """ Collect stats of overlapping of two horizons.

        Returns a number that encodes position of two horizons, as well as dictionary with collected statistics.
        If code is 0, then horizons are too far away from each other (heights-wise), and therefore are not mergeable.
        If code is 1, then horizons are too far away from each other (spatially) even with adjacency, and therefore
        are not mergeable.
        If code is 2, then horizons are close enough spatially (with adjacency), but are not overlapping, and therefore
        an additional check (`adjacent_merge`) is needed.
        If code is 3, then horizons are definitely overlapping and are close enough to meet all the thresholds, and
        therefore are mergeable without any additional checks.

        Parameters
        ----------
        self, other : :class:`.Horizon` instances
            Horizons to compare.
        mean_threshold : number
            Height threshold for mean distances.
        adjacency : int
            Margin to consider horizons to be close (spatially).
        """
        overlap_info = {}

        # Overlap bbox
        overlap_i_min, overlap_i_max = max(self.i_min, other.i_min), min(self.i_max, other.i_max) + 1
        overlap_x_min, overlap_x_max = max(self.x_min, other.x_min), min(self.x_max, other.x_max) + 1

        i_range = overlap_i_min - overlap_i_max
        x_range = overlap_x_min - overlap_x_max

        # Simplest possible check: horizon bboxes are too far from each other
        if i_range >= adjacency or x_range >= adjacency:
            merge_code = 1
            spatial_position = 'distant'
        else:
            merge_code = 2
            spatial_position = 'adjacent'

        # Compare matrices on overlap without adjacency:
        if merge_code != 1 and i_range < 0 and x_range < 0:
            self_overlap = self.matrix[overlap_i_min - self.i_min:overlap_i_max - self.i_min,
                                       overlap_x_min - self.x_min:overlap_x_max - self.x_min]

            other_overlap = other.matrix[overlap_i_min - other.i_min:overlap_i_max - other.i_min,
                                         overlap_x_min - other.x_min:overlap_x_max - other.x_min]

            self_mask = self_overlap != self.FILL_VALUE
            other_mask = other_overlap != self.FILL_VALUE
            mask = self_mask & other_mask
            diffs_on_overlap = self_overlap[mask] - other_overlap[mask]

            if len(diffs_on_overlap) == 0:
                # bboxes are overlapping, but horizons are not
                merge_code = 2
                spatial_position = 'adjacent'
            else:
                abs_diffs = np.abs(diffs_on_overlap)
                mean_on_overlap = np.mean(abs_diffs)
                if mean_on_overlap < mean_threshold:
                    merge_code = 3
                    spatial_position = 'overlap'
                else:
                    merge_code = 0
                    spatial_position = 'separated'

                overlap_info.update({'mean': mean_on_overlap,
                                     'diffs': diffs_on_overlap})

        overlap_info['spatial_position'] = spatial_position
        return merge_code, overlap_info


    def overlap_merge(self, other, inplace=False):
        """ Merge two horizons into one.
        Note that this function can either merge horizons in-place of the first one (`self`), or create a new instance.
        """
        # Create shared background for both horizons
        shared_i_min, shared_i_max = min(self.i_min, other.i_min), max(self.i_max, other.i_max)
        shared_x_min, shared_x_max = min(self.x_min, other.x_min), max(self.x_max, other.x_max)

        background = np.zeros((shared_i_max - shared_i_min + 1, shared_x_max - shared_x_min + 1),
                              dtype=np.int32)

        # Coordinates inside shared for `self` and `other`
        shared_self_i_min, shared_self_x_min = self.i_min - shared_i_min, self.x_min - shared_x_min
        shared_other_i_min, shared_other_x_min = other.i_min - shared_i_min, other.x_min - shared_x_min

        # Add both horizons to the background
        background[shared_self_i_min:shared_self_i_min+self.i_length,
                   shared_self_x_min:shared_self_x_min+self.x_length] += self.matrix

        background[shared_other_i_min:shared_other_i_min+other.i_length,
                   shared_other_x_min:shared_other_x_min+other.x_length] += other.matrix

        # Correct overlapping points
        overlap_i_min, overlap_i_max = max(self.i_min, other.i_min), min(self.i_max, other.i_max) + 1
        overlap_x_min, overlap_x_max = max(self.x_min, other.x_min), min(self.x_max, other.x_max) + 1

        overlap_i_min -= shared_i_min
        overlap_i_max -= shared_i_min
        overlap_x_min -= shared_x_min
        overlap_x_max -= shared_x_min

        overlap = background[overlap_i_min:overlap_i_max, overlap_x_min:overlap_x_max]
        mask = overlap >= 0
        overlap[mask] //= 2
        overlap[~mask] -= self.FILL_VALUE
        background[overlap_i_min:overlap_i_max, overlap_x_min:overlap_x_max] = overlap

        background[background == 0] = self.FILL_VALUE
        length = len(self) + len(other) - mask.sum()
        # Create new instance or change `self`
        if inplace:
            # Change `self` inplace
            self.from_matrix(background, i_min=shared_i_min, x_min=shared_x_min, length=length)
            merged = True
        else:
            # Return a new instance of horizon
            merged = Horizon(background, self.geometry, self.name,
                             i_min=shared_i_min, x_min=shared_x_min, length=length)
        return merged


    def adjacent_merge(self, other, mean_threshold=3.0, adjacency=3, inplace=False):
        """ Check if adjacent merge (that is merge with some margin) is possible, and, if needed, merge horizons.
        Note that this function can either merge horizons in-place of the first one (`self`), or create a new instance.

        Parameters
        ----------
        self, other : :class:`.Horizon` instances
            Horizons to merge.
        mean_threshold : number
            Height threshold for mean distances.
        adjacency : int
            Margin to consider horizons close (spatially).
        inplace : bool
            Whether to create new instance or update `self`.
        """
        # Simplest possible check: horizons are too far away from one another (depth-wise)
        overlap_h_min, overlap_h_max = max(self.h_min, other.h_min), min(self.h_max, other.h_max)
        if overlap_h_max - overlap_h_min < 0:
            return False

        # Create shared background for both horizons
        shared_i_min, shared_i_max = min(self.i_min, other.i_min), max(self.i_max, other.i_max)
        shared_x_min, shared_x_max = min(self.x_min, other.x_min), max(self.x_max, other.x_max)

        background = np.zeros((shared_i_max - shared_i_min + 1, shared_x_max - shared_x_min + 1),
                              dtype=np.int32)

        # Coordinates inside shared for `self` and `other`
        shared_self_i_min, shared_self_x_min = self.i_min - shared_i_min, self.x_min - shared_x_min
        shared_other_i_min, shared_other_x_min = other.i_min - shared_i_min, other.x_min - shared_x_min

        # Put the second of the horizons on background
        background[shared_other_i_min:shared_other_i_min+other.i_length,
                   shared_other_x_min:shared_other_x_min+other.x_length] += other.matrix

        # Enlarge the image to account for adjacency
        kernel = np.ones((3, 3), np.float32)
        dilated_background = cv2.dilate(background.astype(np.float32), kernel,
                                        iterations=adjacency).astype(np.int32)

        # Make counts: number of horizons in each point; create indices of overlap
        counts = (dilated_background != 0).astype(np.int32)
        counts[shared_self_i_min:shared_self_i_min+self.i_length,
               shared_self_x_min:shared_self_x_min+self.x_length] += 1
        counts_idx = counts == 2

        # Determine whether horizon can be merged (adjacent and height-close) or not
        mergeable = False
        if counts_idx.any():
            # Put the first horizon on dilated background, compute mean
            background[shared_self_i_min:shared_self_i_min+self.i_length,
                       shared_self_x_min:shared_self_x_min+self.x_length] += self.matrix

            # Compute diffs on overlap
            diffs = background[counts_idx] - dilated_background[counts_idx]
            diffs = np.abs(diffs)
            diffs = diffs[diffs < (-self.FILL_VALUE // 2)]

            if len(diffs) != 0 and np.mean(diffs) < mean_threshold:
                mergeable = True

        if mergeable:
            background[(background < 0) & (background != self.FILL_VALUE)] -= self.FILL_VALUE
            background[background == 0] = self.FILL_VALUE

            length = len(self) + len(other) # since there is no direct overlap

            # Create new instance or change `self`
            if inplace:
                # Change `self` inplace
                self.from_matrix(background, i_min=shared_i_min, x_min=shared_x_min, length=length)
                merged = True
            else:
                # Return a new instance of horizon
                merged = Horizon(background, self.geometry, self.name,
                                 i_min=shared_i_min, x_min=shared_x_min, length=length)
            return merged
        return False


    @staticmethod
    def merge_list(horizons, mean_threshold=2.0, adjacency=3, minsize=50):
        """ Iteratively try to merge every horizon in a list to every other, until there are no possible merges.
        Parameters are passed directly to `:meth:~.verify_merge`, `:meth:~.overlap_merge` and `:meth:~.adjacent_merge`.
        """
        horizons = [horizon for horizon in horizons if len(horizon) >= minsize]

        # Iterate over the list of horizons to merge everything that can be merged
        i = 0
        flag = True
        while flag:
            # Continue while at least one pair of horizons was merged at previous iteration
            flag = False
            while True:
                if i >= len(horizons):
                    break

                j = i + 1
                while True:
                    # Attempt to merge j-th horizon to i-th horizon
                    if j >= len(horizons):
                        break

                    merge_code, _ = Horizon.verify_merge(horizons[i], horizons[j],
                                                         mean_threshold=mean_threshold,
                                                         adjacency=adjacency)
                    if merge_code == 3:
                        merged = Horizon.overlap_merge(horizons[i], horizons[j], inplace=True)
                    elif merge_code == 2:
                        merged = Horizon.adjacent_merge(horizons[i], horizons[j], inplace=True,
                                                        mean_threshold=mean_threshold,
                                                        adjacency=adjacency)
                    else:
                        merged = False

                    if merged:
                        _ = horizons.pop(j)
                        flag = True
                    else:
                        j += 1
                i += 1
        return horizons


    @staticmethod
    def average_horizons(horizons):
        """ Average list of horizons into one surface. """
        geometry = horizons[0].geometry
        horizon_matrix = np.zeros(geometry.lens, dtype=np.float32)
        std_matrix = np.zeros(geometry.lens, dtype=np.float32)
        counts_matrix = np.zeros(geometry.lens, dtype=np.int32)

        for horizon in horizons:
            fm = horizon.full_matrix
            horizon_matrix[fm != Horizon.FILL_VALUE] += fm[fm != Horizon.FILL_VALUE]
            std_matrix[fm != Horizon.FILL_VALUE] += fm[fm != Horizon.FILL_VALUE] ** 2
            counts_matrix[fm != Horizon.FILL_VALUE] += 1

        horizon_matrix[counts_matrix != 0] /= counts_matrix[counts_matrix != 0]
        horizon_matrix[counts_matrix == 0] = Horizon.FILL_VALUE

        std_matrix[counts_matrix != 0] /= counts_matrix[counts_matrix != 0]
        std_matrix -= horizon_matrix ** 2
        std_matrix = np.sqrt(std_matrix)
        std_matrix[counts_matrix == 0] = np.nan

        averaged_horizon = Horizon(horizon_matrix.astype(np.int32), geometry=geometry)
        return averaged_horizon, {
            'matrix': horizon_matrix,
            'std_matrix': std_matrix,
        }


    # Save horizon to disk
    @staticmethod
    def dump_charisma(points, path, transform=None, add_height=False):
        """ Save (N, 3) array of points to disk in CHARISMA-compatible format.

        Parameters
        ----------
        points : ndarray
            Array of (N, 3) shape.
        path : str
            Path to a file to save horizon to.
        transform : None or callable
            If callable, then applied to points after converting to ilines/xlines coordinate system.
        add_height : bool
            Whether to concatenate average horizon height to a file name.
        """
        points = points if transform is None else transform(points)
        path = path if not add_height else f'{path}_#{round(np.mean(points[:, 2]), 1)}'

        df = pd.DataFrame(points, columns=Horizon.COLUMNS)
        df.sort_values(['iline', 'xline'], inplace=True)
        df = df.astype({'iline': np.int32, 'xline': np.int32, 'height': np.float32})
        df.to_csv(path, sep=' ', columns=Horizon.COLUMNS, index=False, header=False)

    def dump_matrix(self, matrix, path, transform=None, add_height=False):
        """ Save (N_ILINES, N_CROSSLINES) matrix in CHARISMA-compatible format.

        Parameters
        ----------
        matrix : ndarray
            Array of (N_ILINES, N_CROSSLINES) shape with depth values.
        path : str
            Path to a file to save horizon to.
        transform : None or callable
            If callable, then applied to points after converting to ilines/xlines coordinate system.
        add_height : bool
            Whether to concatenate average horizon height to a file name.
        """
        points = Horizon.matrix_to_points(matrix)
        points = self.cubic_to_lines(points)
        Horizon.dump_charisma(points, path, transform, add_height)

    def dump(self, path, transform=None, add_height=False):
        """ Save horizon points on disk.

        Parameters
        ----------
        path : str
            Path to a file to save horizon to.
        transform : None or callable
            If callable, then applied to points after converting to ilines/xlines coordinate system.
        add_height : bool
            Whether to concatenate average horizon height to a file name.
        """
        points = self.cubic_to_lines(copy(self.points))
        self.dump_charisma(points, path, transform, add_height)

    def dump_float(self, path, transform=None, kernel_size=7, sigma=2., margin=5, add_height=False):
        """ Smooth out the horizon values, producing floating-point numbers, and dump to the disk.

        Parameters
        ----------
        path : str
            Path to a file to save horizon to.
        transform : None or callable
            If callable, then applied to points after converting to ilines/xlines coordinate system.
        kernel_size : int
            Size of the filtering kernel.
        sigma : number
            Standard deviation of the Gaussian kernel.
        margin : number
            During the filtering, not include in the computation all the points that are
            further away from the current, than the margin.
        add_height : bool
            Whether to concatenate average horizon height to a file name.
        """
        matrix = self.make_float_matrix(kernel_size=kernel_size, sigma=sigma, margin=margin)
        points = self.matrix_to_points(matrix)
        points = self.cubic_to_lines(points)
        self.dump_charisma(points, path, transform, add_height)

    def dump_points(self, path, fmt='npy', projections='ixh'):
        """ Dump points. """
        cube_keys, axes = projection_transformations()

        if fmt == 'npy':
            if os.path.exists(path):
                points = np.load(path, allow_pickle=False)
                points = np.concatenate([points, self.points], axis=0)
            else:
                points = self.points
            np.save(path, points, allow_pickle=False)
        elif fmt == 'hdf5':
            if os.path.exists(path):
                os.remove(path)
            file_hdf5 = h5py.File(path, "a")
            cube_hdf5 = dict()
            for projection in projections:
                name = cube_keys[projection]
                if name not in file_hdf5:
                    cube_hdf5[name] = file_hdf5.create_dataset(name, self.geometry.cube_shape[axes[projection]])
                else:
                    cube_hdf5[name] = file_hdf5[name]

            shape = (self.i_length, self.x_length, self.h_max - self.h_min + 1)
            fault_array = np.zeros(shape)

            points = self.points - np.array([self.i_min, self.x_min, self._h_min])
            fault_array[points[:, 0], points[:, 1], points[:, 2]] = 1

            slices = (slice(self.i_min, self.i_max+1), slice(self.x_min,self.x_max+1), slice(self.h_min, self.h_max+1))

            for projection in projections:
                name = cube_keys[projection]
                ax = axes[projection]
                cube_hdf5[name][slices[ax[0]], slices[ax[1]], slices[ax[2]]] += np.transpose(fault_array, ax)

            file_hdf5.close()
            path_meta = os.path.splitext(path)[0] + '.meta'
            self.geometry.store_meta(path_meta)
        else:
            raise ValueError('Unknown format:', fmt)


    # Methods of (visual) representation of a horizon
    def __repr__(self):
        return f"""<horizon {self.name} for {self.cube_name} at {hex(id(self))}>"""

    def __str__(self):
        msg = f"""
        Horizon {self.name} for {self.cube_name} loaded from {self.format}
        Ilines range:      {self.i_min} to {self.i_max}
        Xlines range:      {self.x_min} to {self.x_max}
        Depth range:       {self.h_min} to {self.h_max}
        Depth mean:        {self.h_mean:.6}
        Depth std:         {self.h_std:.6}

        Length:            {len(self)}
        Perimeter:         {self.perimeter}
        Coverage:          {self.coverage:3.5}
        Solidity:          {self.solidity:3.5}
        Num of holes:      {self.number_of_holes}
        """

        if self.is_carcass:
            msg += f"""
        Unique ilines:     {self.carcass_ilines}
        Unique xlines:     {self.carcass_xlines}
        """
        return dedent(msg)


    def put_on_full(self, matrix=None, fill_value=None):
        """ Create a matrix in cubic coordinate system. """
        matrix = matrix if matrix is not None else self.matrix
        fill_value = fill_value if fill_value is not None else self.FILL_VALUE

        background = np.full(self.cube_shape[:-1], fill_value, dtype=np.float32)
        background[self.i_min:self.i_max+1, self.x_min:self.x_max+1] = matrix
        return background


    def show(self, src='matrix', fill_value=None, on_full=True, **kwargs):
        """ Nice visualization of a horizon-related matrix. """
        matrix = getattr(self, src) if isinstance(src, str) else src
        fill_value = fill_value if fill_value is not None else self.FILL_VALUE

        if on_full:
            matrix = self.put_on_full(matrix=matrix, fill_value=fill_value)
        else:
            matrix = copy(matrix).astype(np.float32)

        # defaults for plotting if not supplied in kwargs
        kwargs = {
            'cmap': 'viridis_r',
            'title': '{} {} of `{}` on `{}`'.format(src if isinstance(src, str) else '',
                                                    'on full'*on_full, self.name, self.cube_name),
            'xlabel': self.geometry.index_headers[0],
            'ylabel': self.geometry.index_headers[1],
            **kwargs
            }
        matrix[matrix == fill_value] = np.nan
        plot_image(matrix, mode='single', **kwargs)


    def show_amplitudes_rgb(self, width=3, channel_weights=(1, 0.5, 0.25), to_uint8=True,
                            channels=None, **kwargs):
        """ Show trace values on the horizon and surfaces directly under it.

        Parameters
        ----------
        width : int
            Space between surfaces to cut.
        channel_weights : tuple
            Weights applied to rgb-channels.
        to_uint8 : bool
            Determines whether the image should be cast to uint8.
        channels : tuple
            Tuple of 3 ints. Determines channels to take from amplitudes to form rgb-image.
        backend : str
            Can be either 'matplotlib' ('plt') or 'plotly' ('go')
        """
        channels = (0, width, -1) if channels is None else channels

        # get values along the horizon and cast them to [0, 1]
        amplitudes = self.get_cube_values(window=1 + width*2, offset=width)
        amplitudes = amplitudes[:, :, channels]
        amplitudes -= np.nanmin(amplitudes, axis=(0, 1)).reshape(1, 1, -1)
        amplitudes *= 1 / np.nanmax(amplitudes, axis=(0, 1)).reshape(1, 1, -1)
        amplitudes[self.full_matrix == self.FILL_VALUE, :] = np.nan
        amplitudes = amplitudes[:, :, ::-1]
        amplitudes *= np.asarray(channel_weights).reshape(1, 1, -1)

        # cast values to uint8 if needed
        if to_uint8:
            amplitudes = (amplitudes * 255).astype(np.uint8)

        # defaults for plotting if not supplied in kwargs
        kwargs = {
            'title': 'RGB amplitudes of {} on cube {}'.format(self.name, self.cube_name),
            'xlabel': self.geometry.index_headers[0],
            'ylabel': self.geometry.index_headers[1],
            **kwargs
            }

        plot_image(amplitudes, mode='rgb', **kwargs)


    def show_3d(self, n=100, threshold=100., z_ratio=1., show_axes=True,
                width=1200, height=1200, margin=100, savepath=None, **kwargs):
        """ Interactive 3D plot. Roughly, does the following:
            - select `n` points to represent the horizon surface
            - triangulate those points
            - remove some of the triangles on conditions
            - use Plotly to draw the tri-surface

        Parameters
        ----------
        n : int
            Number of points for horizon surface creation.
            The more, the better the image is and the slower it is displayed.
        threshold : number
            Threshold to remove triangles with bigger height differences in vertices.
        z_ratio : number
            Aspect ratio between height axis and spatial ones.
        show_axes : bool
            Whether to show axes and their labels.
        width, height : number
            Size of the image.
        margin : number
            Added margin from below and above along height axis.
        savepath : str
            Path to save interactive html to.
        kwargs : dict
            Other arguments of plot creation.
        """
        # Take most representative points of a horizon
        weights_matrix = self.full_matrix
        grad_i = np.diff(weights_matrix, axis=0, prepend=0)
        grad_x = np.diff(weights_matrix, axis=1, prepend=0)
        weights_matrix = (grad_i + grad_x) / 2
        weights_matrix[np.abs(weights_matrix) > 100] = np.nan

        idx = np.nonzero(self.full_matrix > 0)
        probs = np.abs(weights_matrix[idx[0], idx[1]].flatten())
        probs[np.isnan(probs)] = np.nanmax(probs)
        indices = np.random.choice(len(probs), size=n, p=probs / probs.sum())

        # Convert to meshgrid
        ilines = self.points[:, 0][indices]
        xlines = self.points[:, 1][indices]
        ilines, xlines = np.meshgrid(ilines, xlines)
        ilines = ilines.flatten()
        xlines = xlines.flatten()

        # Remove from grid points with no horizon in it
        heights = self.full_matrix[ilines, xlines]
        mask = (heights != self.FILL_VALUE)
        x = ilines[mask]
        y = xlines[mask]
        z = heights[mask]

        # Triangulate points and remove some of the triangles
        tri = Delaunay(np.vstack([x, y]).T)
        simplices = filter_simplices(simplices=tri.simplices, points=tri.points,
                                     matrix=self.full_matrix, threshold=threshold)

        # Arguments of graph creation
        kwargs = {
            'title': f'Horizon `{self.name}` on `{self.cube_name}`',
            'colormap': plotly.colors.sequential.Viridis[::-1][:4],
            'edges_color': 'rgb(70, 40, 50)',
            'show_colorbar': False,
            'width': width,
            'height': height,
            'aspectratio': {'x': self.i_length / self.x_length, 'y': 1, 'z': z_ratio},
            **kwargs
        }

        fig = ff.create_trisurf(x=x, y=y, z=z, simplices=simplices, **kwargs)

        # Update scene with title, labels and axes
        fig.update_layout(
            {
                'scene': {
                    'xaxis': {
                        'title': self.geometry.index_headers[0] if show_axes else '',
                        'showticklabels': show_axes,
                        'autorange': 'reversed',
                    },
                    'yaxis': {
                        'title': self.geometry.index_headers[1] if show_axes else '',
                        'showticklabels': show_axes,
                    },
                    'zaxis': {
                        'title': 'DEPTH' if show_axes else '',
                        'showticklabels': show_axes,
                        'range': [self.h_max + margin, self.h_min - margin],
                    },
                    'camera_eye': {
                        "x": 1.25, "y": 1.5, "z": 1.5
                    },
                }
            }
        )
        fig.show()

        if savepath:
            fig.write_html(savepath)


    def show_slide(self, loc, width=3, axis='i', order_axes=None, zoom_slice=None,
                   n_ticks=5, delta_ticks=100, **kwargs):
        """ Show slide with horizon on it.

        Parameters
        ----------
        loc : int
            Number of slide to load.
        width : int
            Horizon thickness.
        axis : int
            Number of axis to load slide along.
        zoom_slice : tuple
            Tuple of slices to apply directly to 2d images.
        """
        # Make `locations` for slide loading
        axis = self.geometry.parse_axis(axis)
        locations = self.geometry.make_slide_locations(loc, axis=axis)
        shape = np.array([(slc.stop - slc.start) for slc in locations])

        # Load seismic and mask
        seismic_slide = self.geometry.load_slide(loc=loc, axis=axis)
        mask = np.zeros(shape)
        mask = self.add_to_mask(mask, locations=locations, width=width)
        seismic_slide, mask = np.squeeze(seismic_slide), np.squeeze(mask)
        xticks = list(range(seismic_slide.shape[0]))
        yticks = list(range(seismic_slide.shape[1]))

        if zoom_slice:
            seismic_slide = seismic_slide[zoom_slice]
            mask = mask[zoom_slice]
            xticks = xticks[zoom_slice[0]]
            yticks = yticks[zoom_slice[1]]

        # defaults for plotting if not supplied in kwargs
        header = self.geometry.axis_names[axis]
        total = self.geometry.cube_shape[axis]

        if axis in [0, 1]:
            xlabel = self.geometry.index_headers[1 - axis]
            ylabel = 'DEPTH'
        if axis == 2:
            xlabel = self.geometry.index_headers[0]
            ylabel = self.geometry.index_headers[1]
            total = self.geometry.depth

        xticks = xticks[::max(1, round(len(xticks) // (n_ticks - 1) / delta_ticks)) * delta_ticks] + [xticks[-1]]
        xticks = sorted(list(set(xticks)))
        yticks = yticks[::max(1, round(len(xticks) // (n_ticks - 1) / delta_ticks)) * delta_ticks] + [yticks[-1]]
        yticks = sorted(list(set(yticks)), reverse=True)

        if (xticks[-1] - xticks[-2]) < delta_ticks:
            xticks.pop(-2)
        if (yticks[0] - yticks[1]) < delta_ticks:
            yticks.pop(1)

        kwargs = {
            'mode': 'overlap',
            'title': f'Horizon `{self.name}` on `{self.geometry.name}`\n {header} {loc} out of {total}',
            'xlabel': xlabel,
            'ylabel': ylabel,
            'xticks': xticks,
            'yticks': yticks,
            'y': 1.02,
            **kwargs
        }

        plot_image([seismic_slide, mask], order_axes=order_axes, **kwargs)


    def __copy__(self):
        """ Create a shallow copy of a horizon.

        Returns
        -------
        A horizon object with new matrix object and a reference to the old geometry attribute.
        """
        return Horizon(np.copy(self.matrix), self.geometry, i_min=self.i_min, x_min=self.x_min,
                       name=f'copy_of_{self.name}')


class StructuredHorizon(Horizon):
    """ Convenient alias for `Horizon` class. """


@njit(parallel=True)
def _smoothing_function(src, kernel, fill_value, preserve=False, margin=33):
    #pylint: disable=not-an-iterable
    k1 = int(np.floor(kernel.shape[0] / 2))
    k2 = int(np.floor(kernel.shape[1] / 2))
    raveled_kernel = kernel.ravel() / np.sum(kernel)

    dst = np.copy(src)
    for iline in range(k1, src.shape[0]-k1):
        for xline in prange(k2, src.shape[1]-k2):
            central = src[iline, xline]
            if preserve and central == fill_value:
                continue

            element = src[iline-k1:iline+k1+1, xline-k2:xline+k2+1]

            s, sum_weights = 0.0, 0.0
            for item, weight in zip(element.ravel(), raveled_kernel):
                if item != fill_value:
                    if abs(item - central) <= margin:
                        s += item * weight
                        sum_weights += weight

            if sum_weights != 0.0:
                val = s / sum_weights
                dst[iline, xline] = val
    return dst

@njit
def _filtering_function(points, filtering_matrix):
    #pylint: disable=consider-using-enumerate
    mask = np.ones(len(points), dtype=np.int32)

    for i in range(len(points)):
        il, xl = points[i, 0], points[i, 1]
        if filtering_matrix[il, xl] == 1:
            mask[i] = 0
    return points[mask == 1, :]<|MERGE_RESOLUTION|>--- conflicted
+++ resolved
@@ -19,13 +19,9 @@
 import plotly
 import plotly.figure_factory as ff
 
-<<<<<<< HEAD
 from .utils import round_to_array, groupby_mean, groupby_min, groupby_max, \
                    HorizonSampler, filter_simplices, projection_transformations
-=======
-from .utils import round_to_array, groupby_mean, groupby_min, groupby_max, HorizonSampler, filter_simplices
 from .utils import make_gaussian_kernel
->>>>>>> 26925c91
 from .plotters import plot_image
 
 
